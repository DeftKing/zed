--- conflicted
+++ resolved
@@ -7,13 +7,8 @@
 use gpui::{App, AsyncApp, Task};
 use http_client::github::{GitHubLspBinaryVersion, latest_github_release};
 use language::{
-<<<<<<< HEAD
-    ContextProvider, LanguageName, LanguageToolchainStore, LocalFile as _, LspAdapter,
-    LspAdapterDelegate,
-=======
-    ContextProvider, LanguageName, LanguageRegistry, LocalFile as _, LspAdapter,
-    LspAdapterDelegate, LspInstaller, Toolchain,
->>>>>>> e885a939
+    ContextProvider, LanguageName, LanguageRegistry, LanguageToolchainStore, LocalFile as _,
+    LspAdapter, LspAdapterDelegate, LspInstaller, Toolchain,
 };
 use lsp::{LanguageServerBinary, LanguageServerName};
 use node_runtime::{NodeRuntime, VersionStrategy};
@@ -137,166 +132,9 @@
 impl JsonLspAdapter {
     const PACKAGE_NAME: &str = "vscode-langservers-extracted";
 
-<<<<<<< HEAD
     pub fn new(node: NodeRuntime) -> Self {
         Self { node }
     }
-}
-
-#[async_trait(?Send)]
-impl LspAdapter for JsonLspAdapter {
-    fn name(&self) -> LanguageServerName {
-        LanguageServerName("json-language-server".into())
-=======
-    pub fn new(node: NodeRuntime, languages: Arc<LanguageRegistry>) -> Self {
-        Self {
-            node,
-            languages,
-            workspace_config: Default::default(),
-        }
-    }
-
-    fn get_workspace_config(
-        language_names: Vec<String>,
-        adapter_schemas: AdapterSchemas,
-        cx: &mut App,
-    ) -> Value {
-        let keymap_schema = KeymapFile::generate_json_schema_for_registered_actions(cx);
-        let font_names = &cx.text_system().all_font_names();
-        let settings_schema = cx.global::<SettingsStore>().json_schema(
-            &SettingsJsonSchemaParams {
-                language_names: &language_names,
-                font_names,
-            },
-            cx,
-        );
-
-        let tasks_schema = task::TaskTemplates::generate_json_schema();
-        let debug_schema = task::DebugTaskFile::generate_json_schema(&adapter_schemas);
-        let snippets_schema = snippet_provider::format::VsSnippetsFile::generate_json_schema();
-        let tsconfig_schema = serde_json::Value::from_str(TSCONFIG_SCHEMA).unwrap();
-        let package_json_schema = serde_json::Value::from_str(PACKAGE_JSON_SCHEMA).unwrap();
-
-        #[allow(unused_mut)]
-        let mut schemas = serde_json::json!([
-            {
-                "fileMatch": ["tsconfig.json"],
-                "schema":tsconfig_schema
-            },
-            {
-                "fileMatch": ["package.json"],
-                "schema":package_json_schema
-            },
-            {
-                "fileMatch": [
-                    schema_file_match(paths::settings_file()),
-                    paths::local_settings_file_relative_path()
-                ],
-                "schema": settings_schema,
-            },
-            {
-                "fileMatch": [schema_file_match(paths::keymap_file())],
-                "schema": keymap_schema,
-            },
-            {
-                "fileMatch": [
-                    schema_file_match(paths::tasks_file()),
-                    paths::local_tasks_file_relative_path()
-                ],
-                "schema": tasks_schema,
-            },
-            {
-                "fileMatch": [
-                    schema_file_match(
-                        paths::snippets_dir()
-                            .join("*.json")
-                            .as_path()
-                    )
-                ],
-                "schema": snippets_schema,
-            },
-            {
-                "fileMatch": [
-                    schema_file_match(paths::debug_scenarios_file()),
-                    paths::local_debug_file_relative_path()
-                ],
-                "schema": debug_schema,
-            },
-        ]);
-
-        #[cfg(debug_assertions)]
-        {
-            schemas.as_array_mut().unwrap().push(serde_json::json!(
-                {
-                    "fileMatch": [
-                        "zed-inspector-style.json"
-                    ],
-                    "schema": generate_inspector_style_schema(),
-                }
-            ))
-        }
-
-        schemas
-            .as_array_mut()
-            .unwrap()
-            .extend(cx.all_action_names().iter().map(|&name| {
-                project::lsp_store::json_language_server_ext::url_schema_for_action(name)
-            }));
-
-        // This can be viewed via `dev: open language server logs` -> `json-language-server` ->
-        // `Server Info`
-        serde_json::json!({
-            "json": {
-                "format": {
-                    "enable": true,
-                },
-                "validate":
-                {
-                    "enable": true,
-                },
-                "schemas": schemas
-            }
-        })
-    }
-
-    async fn get_or_init_workspace_config(&self, cx: &mut AsyncApp) -> Result<Value> {
-        {
-            let reader = self.workspace_config.read().await;
-            if let Some(config) = reader.as_ref() {
-                return Ok(config.clone());
-            }
-        }
-        let mut writer = self.workspace_config.write().await;
-
-        let adapter_schemas = cx
-            .read_global::<DapRegistry, _>(|dap_registry, _| dap_registry.to_owned())?
-            .adapters_schema()
-            .await;
-
-        let config = cx.update(|cx| {
-            Self::get_workspace_config(
-                self.languages
-                    .language_names()
-                    .into_iter()
-                    .map(|name| name.to_string())
-                    .collect(),
-                adapter_schemas,
-                cx,
-            )
-        })?;
-        writer.replace(config.clone());
-        Ok(config)
-    }
-}
-
-#[cfg(debug_assertions)]
-fn generate_inspector_style_schema() -> serde_json_lenient::Value {
-    let schema = schemars::generate::SchemaSettings::draft2019_09()
-        .with_transform(util::schemars::DefaultDenyUnknownFields)
-        .into_generator()
-        .root_schema_for::<gpui::StyleRefinement>();
-
-    serde_json_lenient::to_value(schema).unwrap()
 }
 
 impl LspInstaller for JsonLspAdapter {
@@ -311,7 +149,6 @@
         self.node
             .npm_package_latest_version(Self::PACKAGE_NAME)
             .await
->>>>>>> e885a939
     }
 
     async fn check_if_user_installed(
