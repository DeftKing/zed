use crate::project_settings::ProjectSettings;

use super::breakpoint_store::{BreakpointStore, BreakpointStoreEvent};
use super::dap_command::{
    self, ConfigurationDone, ContinueCommand, DapCommand, DisconnectCommand, EvaluateCommand,
    Initialize, Launch, LoadedSourcesCommand, LocalDapCommand, ModulesCommand, NextCommand,
    PauseCommand, RestartCommand, RestartStackFrameCommand, ScopesCommand, SetVariableValueCommand,
    StackTraceCommand, StepBackCommand, StepCommand, StepInCommand, StepOutCommand,
    TerminateCommand, TerminateThreadsCommand, ThreadsCommand, VariablesCommand,
};
use super::dap_store::DapAdapterDelegate;
use anyhow::{anyhow, Result};
use collections::{HashMap, HashSet, IndexMap};
use dap::{
    adapters::{DapDelegate, DapStatus, DebugAdapterName},
    client::{DebugAdapterClient, SessionId},
    messages::{self, Events, Message},
    requests::SetBreakpoints,
    Capabilities, ContinueArguments, EvaluateArgumentsContext, Module, ScopeId,
    SetBreakpointsArguments, Source, SourceBreakpoint, StackFrameId, SteppingGranularity,
    StoppedEvent, VariableReference,
};
use dap_adapters::build_adapter;
use futures::channel::oneshot;
use futures::{future::join_all, future::Shared, FutureExt};
use gpui::{App, AppContext, AsyncApp, BackgroundExecutor, Context, Entity, Task, WeakEntity};
use rpc::AnyProtoClient;
use serde_json::{json, Value};
use settings::Settings;
use smol::stream::StreamExt;
use std::path::PathBuf;
use std::u64;
use std::{
    any::Any,
    collections::hash_map::Entry,
    hash::{Hash, Hasher},
    path::Path,
    sync::Arc,
};
use task::DebugAdapterConfig;
use text::{PointUtf16, ToPointUtf16};
use util::{merge_json_value_into, ResultExt};

#[derive(Debug, Copy, Clone, Hash, PartialEq, PartialOrd, Ord, Eq)]
#[repr(transparent)]
pub struct ThreadId(pub u64);

impl ThreadId {
    pub const MIN: ThreadId = ThreadId(u64::MIN);
    pub const MAX: ThreadId = ThreadId(u64::MAX);
}

#[derive(Clone, Debug, PartialEq, Eq)]
pub enum ToggledState {
    Toggled,
    UnToggled,
    Leaf,
}

#[derive(Clone, Debug, PartialEq, Eq)]
pub struct Variable {
    pub dap: dap::Variable,
}

impl From<dap::Variable> for Variable {
    fn from(dap: dap::Variable) -> Self {
        Self { dap }
    }
}

#[derive(Clone, Debug, PartialEq, Eq)]
pub struct Scope {
    pub dap: dap::Scope,
}

impl From<dap::Scope> for Scope {
    fn from(scope: dap::Scope) -> Self {
        Self { dap: scope }
    }
}

#[derive(Clone, Debug)]
pub struct StackFrame {
    pub dap: dap::StackFrame,
    pub scopes: Vec<Scope>,
}

impl From<dap::StackFrame> for StackFrame {
    fn from(stack_frame: dap::StackFrame) -> Self {
        Self {
            scopes: vec![],
            dap: stack_frame,
        }
    }
}

#[derive(Copy, Clone, Debug, Default, PartialEq, Eq)]
pub enum ThreadStatus {
    #[default]
    Running,
    Stopped,
    Exited,
    Ended,
}

#[derive(Debug)]
pub struct Thread {
    dap: dap::Thread,
    stack_frame_ids: HashSet<StackFrameId>,
    has_stopped: bool,
}

impl From<dap::Thread> for Thread {
    fn from(dap: dap::Thread) -> Self {
        Self {
            dap,
            stack_frame_ids: Default::default(),
            has_stopped: false,
        }
    }
}

type UpstreamProjectId = u64;

struct RemoteConnection {
    client: AnyProtoClient,
    upstream_project_id: UpstreamProjectId,
}

impl RemoteConnection {
    fn send_proto_client_request<R: DapCommand>(
        &self,
        request: R,
        session_id: SessionId,
        cx: &mut App,
    ) -> Task<Result<R::Response>> {
        let message = request.to_proto(session_id, self.upstream_project_id);
        let upstream_client = self.client.clone();
        cx.background_executor().spawn(async move {
            let response = upstream_client.request(message).await?;
            request.response_from_proto(response)
        })
    }
    fn request<R: DapCommand>(
        &self,
        request: R,
        session_id: SessionId,
        cx: &mut App,
    ) -> Task<Result<R::Response>>
    where
        <R::DapRequest as dap::requests::Request>::Response: 'static,
        <R::DapRequest as dap::requests::Request>::Arguments: 'static + Send,
    {
        return self.send_proto_client_request::<R>(request, session_id, cx);
    }
}

enum Mode {
    Local(LocalMode),
    Remote(RemoteConnection),
}

#[derive(Clone)]
struct LocalMode {
    client: Arc<DebugAdapterClient>,
}

enum ReverseRequest {
    RunInTerminal(),
}

fn client_source(abs_path: &Path) -> dap::Source {
    dap::Source {
        name: abs_path
            .file_name()
            .map(|filename| filename.to_string_lossy().to_string()),
        path: Some(abs_path.to_string_lossy().to_string()),
        source_reference: None,
        presentation_hint: None,
        origin: None,
        sources: None,
        adapter_data: None,
        checksums: None,
    }
}

impl LocalMode {
    fn new(
        session_id: SessionId,
        breakpoints: Entity<BreakpointStore>,
        disposition: DebugAdapterConfig,
        delegate: DapAdapterDelegate,
        messages_tx: futures::channel::mpsc::UnboundedSender<Message>,
        cx: AsyncApp,
    ) -> Task<Result<(Self, Capabilities)>> {
        cx.spawn(move |mut cx| async move {
            let adapter = build_adapter(&disposition.kind).await?;

            let binary = cx.update(|cx| {
                ProjectSettings::get_global(cx)
                    .dap
                    .get(&adapter.name())
                    .and_then(|s| s.binary.as_ref().map(PathBuf::from))
            })?;

            let binary = match adapter
                .get_binary(&delegate, &disposition, binary, &mut cx)
                .await
            {
                Err(error) => {
                    delegate.update_status(
                        adapter.name(),
                        DapStatus::Failed {
                            error: error.to_string(),
                        },
                    );

                    return Err(error);
                }
                Ok(mut binary) => {
                    delegate.update_status(adapter.name(), DapStatus::None);

                    let shell_env = delegate.shell_env().await;
                    let mut envs = binary.envs.unwrap_or_default();
                    envs.extend(shell_env);
                    binary.envs = Some(envs);

                    binary
                }
            };

            let (initialized_tx, initialized_rx) = oneshot::channel();
            let mut initialized_tx = Some(initialized_tx);
            let message_handler = Box::new(move |message, _cx: &mut App| {
                let Message::Event(event) = &message else {
                    messages_tx.unbounded_send(message).ok();
                    return;
                };
                if let Events::Initialized(_) = **event {
                    initialized_tx
                        .take()
                        .expect("To receive just one Initialized event")
                        .send(())
                        .ok();
                } else {
                    messages_tx.unbounded_send(message).ok();
                }
            });
            let client = Arc::new(
                DebugAdapterClient::start(session_id, binary, message_handler, cx.clone()).await?,
            );
            let this = Self { client };
            let capabilities = this
                .request(
                    Initialize {
                        adapter_id: adapter.name().to_string().to_owned(),
                    },
                    cx.background_executor().clone(),
                )
                .await?;

            let mut raw = adapter.request_args(&disposition);
            merge_json_value_into(disposition.initialize_args.unwrap_or(json!({})), &mut raw);

            // Of relevance: https://github.com/microsoft/vscode/issues/4902#issuecomment-368583522
            let launch = this.request(Launch { raw }, cx.background_executor().clone());
            let that = this.clone();
            let breakpoints =
                breakpoints.update(&mut cx, |this, cx| this.all_breakpoints(true, cx))?;
            let caps = &capabilities;
            let configuration_sequence = async move {
                let _ = initialized_rx.await?;

                let mut breakpoint_tasks = Vec::new();

                for (path, breakpoints) in breakpoints {
                    breakpoint_tasks.push(
                        that.request(
                            dap_command::SetBreakpoints {
                                source: client_source(&path),
                                breakpoints: breakpoints
                                    .iter()
                                    .map(|breakpoint| breakpoint.to_source_breakpoint())
                                    .collect(),
                            },
                            cx.background_executor().clone(),
                        ),
                    );
                }
                let _ = futures::future::join_all(breakpoint_tasks).await;

                if ConfigurationDone::is_supported(caps) {
                    that.request(ConfigurationDone, cx.background_executor().clone())
                        .await?;
                }

                anyhow::Result::<_, anyhow::Error>::Ok(())
            };
            let _ = futures::future::join(configuration_sequence, launch).await;

            Ok((this, capabilities))
        })
    }

    fn request<R: LocalDapCommand>(
        &self,
        request: R,
        executor: BackgroundExecutor,
    ) -> Task<Result<R::Response>>
    where
        <R::DapRequest as dap::requests::Request>::Response: 'static,
        <R::DapRequest as dap::requests::Request>::Arguments: 'static + Send,
    {
        let request = Arc::new(request);

        let request_clone = request.clone();
        let connection = self.client.clone();
        let request_task = executor.spawn(async move {
            let args = request_clone.to_dap();
            connection.request::<R::DapRequest>(args).await
        });

        executor.spawn(async move {
            let response = request.response_from_dap(request_task.await?);
            response
        })
    }
}
impl From<RemoteConnection> for Mode {
    fn from(value: RemoteConnection) -> Self {
        Self::Remote(value)
    }
}

impl Mode {
    fn request_dap<R: DapCommand>(
        &self,
        session_id: SessionId,
        request: R,
        cx: &mut Context<Session>,
    ) -> Task<Result<R::Response>>
    where
        <R::DapRequest as dap::requests::Request>::Response: 'static,
        <R::DapRequest as dap::requests::Request>::Arguments: 'static + Send,
    {
        match self {
            Mode::Local(debug_adapter_client) => {
                debug_adapter_client.request(request, cx.background_executor().clone())
            }
            Mode::Remote(remote_connection) => remote_connection.request(request, session_id, cx),
        }
    }
}

#[derive(Default)]
struct ThreadStates {
    global_state: Option<ThreadStatus>,
    known_thread_states: IndexMap<ThreadId, ThreadStatus>,
}

impl ThreadStates {
    fn all_threads_stopped(&mut self) {
        self.global_state = Some(ThreadStatus::Stopped);
        self.known_thread_states.clear();
    }

    fn all_threads_continued(&mut self) {
        self.global_state = Some(ThreadStatus::Running);
        self.known_thread_states.clear();
    }

    fn thread_stopped(&mut self, thread_id: ThreadId) {
        self.known_thread_states
            .insert(thread_id, ThreadStatus::Stopped);
    }

    fn thread_continued(&mut self, thread_id: ThreadId) {
        self.known_thread_states
            .insert(thread_id, ThreadStatus::Running);
    }

    fn thread_status(&self, thread_id: ThreadId) -> ThreadStatus {
        self.thread_state(thread_id)
            .unwrap_or(ThreadStatus::Running)
    }

    fn thread_state(&self, thread_id: ThreadId) -> Option<ThreadStatus> {
        self.known_thread_states
            .get(&thread_id)
            .copied()
            .or(self.global_state)
    }

    fn any_stopped_thread(&self) -> bool {
        self.global_state
            .is_some_and(|state| state == ThreadStatus::Stopped)
            || self
                .known_thread_states
                .values()
                .any(|status| *status == ThreadStatus::Stopped)
    }
}

type VariablesReference = u64;

/// Represents a current state of a single debug adapter and provides ways to mutate it.
pub struct Session {
    mode: Mode,
    config: DebugAdapterConfig,
    pub(super) capabilities: Capabilities,
    id: SessionId,
    breakpoint_store: Entity<BreakpointStore>,
    ignore_breakpoints: bool,
    modules: Vec<dap::Module>,
    loaded_sources: Vec<dap::Source>,
    last_processed_output: usize,
    output: Vec<dap::OutputEvent>,
    threads: IndexMap<ThreadId, Thread>,
    requests: HashMap<RequestSlot, Shared<Task<Option<()>>>>,
    variables: HashMap<VariablesReference, Vec<Variable>>,
<<<<<<< HEAD
    stack_frames: IndexMap<StackFrameId, StackFrame>,
=======
>>>>>>> cc5bcd80
    thread_states: ThreadStates,
    is_session_terminated: bool,
    _background_tasks: Vec<Task<()>>,
}

trait CacheableCommand: 'static + Send + Sync {
    fn as_any(&self) -> &dyn Any;
    fn dyn_eq(&self, rhs: &dyn CacheableCommand) -> bool;
    fn dyn_hash(&self, hasher: &mut dyn Hasher);
    fn as_any_arc(self: Arc<Self>) -> Arc<dyn Any + Send + Sync>;
}

impl<T> CacheableCommand for T
where
    T: DapCommand + PartialEq + Eq + Hash,
{
    fn as_any(&self) -> &dyn Any {
        self
    }

    fn dyn_eq(&self, rhs: &dyn CacheableCommand) -> bool {
        rhs.as_any()
            .downcast_ref::<Self>()
            .map_or(false, |rhs| self == rhs)
    }
    fn dyn_hash(&self, mut hasher: &mut dyn Hasher) {
        T::hash(self, &mut hasher);
    }
    fn as_any_arc(self: Arc<Self>) -> Arc<dyn Any + Send + Sync> {
        self
    }
}

pub(crate) struct RequestSlot(Arc<dyn CacheableCommand>);

impl<T: DapCommand + PartialEq + Eq + Hash> From<T> for RequestSlot {
    fn from(request: T) -> Self {
        Self(Arc::new(request))
    }
}

impl PartialEq for RequestSlot {
    fn eq(&self, other: &Self) -> bool {
        self.0.dyn_eq(other.0.as_ref())
    }
}

impl Eq for RequestSlot {}

impl Hash for RequestSlot {
    fn hash<H: std::hash::Hasher>(&self, state: &mut H) {
        self.0.dyn_hash(state);
        self.0.as_any().type_id().hash(state)
    }
}

#[derive(Debug, Clone, Hash, PartialEq, Eq)]
pub struct CompletionsQuery {
    pub query: String,
    pub column: u64,
    pub line: Option<u64>,
    pub frame_id: Option<u64>,
}

impl CompletionsQuery {
    pub fn new(
        buffer: &language::Buffer,
        cursor_position: language::Anchor,
        frame_id: Option<u64>,
    ) -> Self {
        let PointUtf16 { row, column } = cursor_position.to_point_utf16(&buffer.snapshot());
        Self {
            query: buffer.text(),
            column: column as u64,
            frame_id,
            line: Some(row as u64),
        }
    }
}
// local session will send breakpoint updates to DAP for all new breakpoints
// remote side will only send breakpoint updates when it is a breakpoint created by that peer
// BreakpointStore notifies session on breakpoint changes
impl Session {
    pub(crate) fn local(
        breakpoints: Entity<BreakpointStore>,
        session_id: SessionId,
        delegate: DapAdapterDelegate,
        config: DebugAdapterConfig,
        start_debugging_requests_tx: futures::channel::mpsc::UnboundedSender<(SessionId, Message)>,
        cx: &mut App,
    ) -> Task<Result<Entity<Self>>> {
        let (message_tx, mut message_rx) = futures::channel::mpsc::unbounded();

        cx.spawn(move |mut cx| async move {
            let (mode, capabilities) = LocalMode::new(
                session_id,
                breakpoints.clone(),
                config.clone(),
                delegate,
                message_tx,
                cx.clone(),
            )
            .await?;

            cx.new(|cx| {
                let _background_tasks =
                    vec![cx.spawn(move |this: WeakEntity<Self>, mut cx| async move {
                        while let Some(message) = message_rx.next().await {
                            if let Message::Event(event) = message {
                                let Ok(_) = this.update(&mut cx, |session, cx| {
                                    session.handle_dap_event(event, cx);
                                }) else {
                                    break;
                                };
                            } else {
                                let Ok(_) = start_debugging_requests_tx
                                    .unbounded_send((session_id, message))
                                else {
                                    break;
                                };
                            }
                        }
                    })];

                Self {
                    mode: Mode::Local(mode),
                    id: session_id,
                    breakpoint_store: breakpoints,
                    variables: Default::default(),
                    config,
                    capabilities,
                    thread_states: ThreadStates::default(),
                    ignore_breakpoints: false,
                    last_processed_output: 0,
                    output: Vec::default(),
                    requests: HashMap::default(),
                    modules: Vec::default(),
                    loaded_sources: Vec::default(),
                    threads: IndexMap::default(),
                    stack_frames: IndexMap::default(),
                    _background_tasks,
                    is_session_terminated: false,
                }
            })
        })
    }

    pub(crate) fn remote(
        session_id: SessionId,
        client: AnyProtoClient,
        upstream_project_id: u64,
        breakpoint_store: Entity<BreakpointStore>,
        ignore_breakpoints: bool,
    ) -> Self {
        Self {
            mode: Mode::Remote(RemoteConnection {
                client,
                upstream_project_id,
            }),
            id: session_id,
            capabilities: Capabilities::default(),
            breakpoint_store,
            ignore_breakpoints,
            variables: Default::default(),
            stack_frames: IndexMap::default(),
            thread_states: ThreadStates::default(),
            last_processed_output: 0,
            output: Vec::default(),
            requests: HashMap::default(),
            modules: Vec::default(),
            loaded_sources: Vec::default(),
            threads: IndexMap::default(),
            _background_tasks: Vec::default(),
            config: todo!(),
            is_session_terminated: false,
        }
    }

    pub fn session_id(&self) -> SessionId {
        self.id
    }

    pub fn capabilities(&self) -> &Capabilities {
        &self.capabilities
    }

    pub fn configuration(&self) -> DebugAdapterConfig {
        self.config.clone()
    }

    pub fn is_terminated(&self) -> bool {
        self.is_session_terminated
    }

    pub fn is_local(&self) -> bool {
        matches!(self.mode, Mode::Local(_))
    }

    pub fn output(&self) -> Vec<dap::OutputEvent> {
        self.output.iter().cloned().collect()
    }

    pub fn last_processed_output(&self) -> usize {
        self.last_processed_output
    }

    pub fn set_last_processed_output(&mut self, last_processed_output: usize) {
        self.last_processed_output = last_processed_output;
    }

    fn handle_stopped_event(&mut self, event: StoppedEvent, cx: &mut Context<Self>) {
        // todo(debugger): We should query for all threads here if we don't get a thread id
        // maybe in both cases too?
        if event.all_threads_stopped.unwrap_or_default() {
            self.thread_states.all_threads_stopped();
        } else if let Some(thread_id) = event.thread_id {
            self.thread_states.thread_stopped(ThreadId(thread_id));
        } else {
            // TODO(debugger): all threads should be stopped
        }

        // todo(debugger): We should see if we could only invalidate the thread that stopped
        // instead of everything right now.
        self.invalidate(cx);
    }

    pub(crate) fn handle_dap_event(&mut self, event: Box<Events>, cx: &mut Context<Self>) {
        match *event {
            Events::Initialized(_) => {
                debug_assert!(
                    false,
                    "Initialized event should have been handled in LocalMode"
                );
            }
            Events::Stopped(event) => self.handle_stopped_event(event, cx),
            Events::Continued(event) => {
                if event.all_threads_continued.unwrap_or_default() {
                    self.thread_states.all_threads_continued();
                } else {
                    self.thread_states
                        .thread_continued(ThreadId(event.thread_id));
                }
                self.invalidate(cx);
            }
            Events::Exited(_event) => {}
            Events::Terminated(_) => {
                self.is_session_terminated = true;
            }
            Events::Thread(event) => {
                match event.reason {
                    dap::ThreadEventReason::Started => {
                        self.thread_states
                            .thread_continued(ThreadId(event.thread_id));
                    }
                    _ => {}
                }
                self.invalidate_state(&ThreadsCommand.into());
            }
            Events::Output(event) => {
                self.output.push(event);
            }
            Events::Breakpoint(_) => {}
            Events::Module(_) => {
                self.invalidate_state(&ModulesCommand.into());
            }
            Events::LoadedSource(_) => {
                self.invalidate_state(&LoadedSourcesCommand.into());
            }
            Events::Capabilities(event) => {
                self.capabilities = self.capabilities.merge(event.capabilities);
                cx.notify();
            }
            Events::Memory(_) => {}
            Events::Process(_) => {}
            Events::ProgressEnd(_) => {}
            Events::ProgressStart(_) => {}
            Events::ProgressUpdate(_) => {}
            Events::Invalidated(_) => {}
            Events::Other(_) => {}
        }
    }

    fn _handle_start_debugging_request(&mut self, _request: messages::Request) {}

    fn _handle_run_in_terminal_request(&mut self, _request: messages::Request) {}

    pub(crate) fn _wait_for_request<R: DapCommand + PartialEq + Eq + Hash>(
        &self,
        request: R,
    ) -> Option<Shared<Task<Option<()>>>> {
        let request_slot = RequestSlot::from(request);
        self.requests.get(&request_slot).cloned()
    }

    /// Ensure that there's a request in flight for the given command, and if not, send it. Use this to run requests that are idempotent.
    fn fetch<T: DapCommand + PartialEq + Eq + Hash>(
        &mut self,
        request: T,
        process_result: impl FnOnce(&mut Self, &T::Response, &mut Context<Self>) + 'static,
        cx: &mut Context<Self>,
    ) {
        const {
            assert!(
                T::CACHEABLE,
                "Only requests marked as cacheable should invoke `fetch`"
            );
        }
        if let Entry::Vacant(vacant) = self.requests.entry(request.into()) {
            let command = vacant.key().0.clone().as_any_arc().downcast::<T>().unwrap();

            let task = Self::request_inner::<Arc<T>>(
                &self.capabilities,
                self.id,
                &self.mode,
                command,
                process_result,
                cx,
            );
            let task = cx
                .background_executor()
                .spawn(async move {
                    let _ = task.await?;
                    Some(())
                })
                .shared();

            vacant.insert(task);
        }
    }

    fn request_inner<T: DapCommand + PartialEq + Eq + Hash>(
        capabilities: &Capabilities,
        session_id: SessionId,
        mode: &Mode,
        request: T,
        process_result: impl FnOnce(&mut Self, &T::Response, &mut Context<Self>) + 'static,
        cx: &mut Context<Self>,
    ) -> Task<Option<T::Response>> {
        if !T::is_supported(&capabilities) {
            return Task::ready(None);
        }
        let request = mode.request_dap(session_id, request, cx);
        cx.spawn(|this, mut cx| async move {
            let result = request.await.log_err()?;
            this.update(&mut cx, |this, cx| {
                process_result(this, &result, cx);
            })
            .log_err();
            Some(result)
        })
    }

    fn request<T: DapCommand + PartialEq + Eq + Hash>(
        &self,
        request: T,
        process_result: impl FnOnce(&mut Self, &T::Response, &mut Context<Self>) + 'static,
        cx: &mut Context<Self>,
    ) -> Task<Option<T::Response>> {
        Self::request_inner(
            &self.capabilities,
            self.id,
            &self.mode,
            request,
            process_result,
            cx,
        )
    }

    fn invalidate_state(&mut self, key: &RequestSlot) {
        self.requests.remove(&key);
    }

    /// This function should be called after changing state not before
    fn invalidate(&mut self, cx: &mut Context<Self>) {
        self.requests.clear();
        self.modules.clear();
        self.loaded_sources.clear();
        cx.notify();
    }

    pub fn thread_status(&self, thread_id: ThreadId) -> ThreadStatus {
        self.thread_states.thread_status(thread_id)
    }

    pub fn threads(&mut self, cx: &mut Context<Self>) -> Vec<(dap::Thread, ThreadStatus)> {
        self.fetch(
            dap_command::ThreadsCommand,
            |this, result, cx| {
                let v = this.threads.keys().copied().collect::<Vec<_>>();
                for thread_id in v {
                    this.invalidate_state(
                        &StackTraceCommand {
                            thread_id: thread_id.0,
                            start_frame: None,
                            levels: None,
                        }
                        .into(),
                    );
                }
                this.threads.extend(
                    result
                        .iter()
                        .map(|thread| (ThreadId(thread.id), Thread::from(thread.clone()))),
                );
                cx.notify();
            },
            cx,
        );
        self.threads
            .values()
            .map(|thread| {
                (
                    thread.dap.clone(),
                    self.thread_states.thread_status(ThreadId(thread.dap.id)),
                )
            })
            .collect()
    }

    pub fn modules(&mut self, cx: &mut Context<Self>) -> &[Module] {
        if self.thread_states.any_stopped_thread() {
            self.fetch(
                dap_command::ModulesCommand,
                |this, result, cx| {
                    this.modules = result.iter().cloned().collect();
                    cx.notify();
                },
                cx,
            );
        }

        &self.modules
    }

    pub fn toggle_ignore_breakpoints(&mut self, cx: &App) -> Task<Result<()>> {
        self.set_ignore_breakpoints(!self.ignore_breakpoints, cx)
    }

    pub(crate) fn set_ignore_breakpoints(&mut self, ignore: bool, cx: &App) -> Task<Result<()>> {
        if self.ignore_breakpoints == ignore {
            return Task::ready(Err(anyhow!(
                "Can't set ignore breakpoint to state it's already at"
            )));
        }

        // todo(debugger): We need to propagate this change to downstream sessions and send a message to upstream sessions

        self.ignore_breakpoints = ignore;
        let mut tasks: Vec<Task<()>> = Vec::new();

        for (abs_path, serialized_breakpoints) in self
            .breakpoint_store
            .read_with(cx, |store, cx| store.all_breakpoints(true, cx))
            .into_iter()
        {
            let source_breakpoints = if self.ignore_breakpoints {
                serialized_breakpoints
                    .iter()
                    .map(|bp| bp.to_source_breakpoint())
                    .collect::<Vec<_>>()
            } else {
                vec![]
            };

            todo!(
                r#"tasks.push(self.send_breakpoints(
                abs_path,
                source_breakpoints,
                self.ignore_breakpoints,
                false,
                cx,
                ));"#
            );
        }

        cx.background_executor().spawn(async move {
            join_all(tasks).await;
            Ok(())
        })
    }

    pub fn breakpoints_enabled(&self) -> bool {
        self.ignore_breakpoints
    }

    pub fn loaded_sources(&mut self, cx: &mut Context<Self>) -> &[Source] {
        if self.thread_states.any_stopped_thread() {
            self.fetch(
                dap_command::LoadedSourcesCommand,
                |this, result, cx| {
                    this.loaded_sources = result.iter().cloned().collect();
                    cx.notify();
                },
                cx,
            );
        }

        &self.loaded_sources
    }

    fn empty_response(&mut self, _: &(), _cx: &mut Context<Self>) {}

    pub fn pause_thread(&mut self, thread_id: ThreadId, cx: &mut Context<Self>) {
        self.request(
            PauseCommand {
                thread_id: thread_id.0,
            },
            Self::empty_response,
            cx,
        )
        .detach();
    }

    pub fn restart_stack_frame(&mut self, stack_frame_id: u64, cx: &mut Context<Self>) {
        self.request(
            RestartStackFrameCommand { stack_frame_id },
            Self::empty_response,
            cx,
        )
        .detach();
    }

    pub fn restart(&mut self, args: Option<Value>, cx: &mut Context<Self>) {
        if self.capabilities.supports_restart_request.unwrap_or(false) {
            self.request(
                RestartCommand {
                    raw: args.unwrap_or(Value::Null),
                },
                Self::empty_response,
                cx,
            )
            .detach();
        } else {
            self.request(
                DisconnectCommand {
                    restart: Some(false),
                    terminate_debuggee: Some(true),
                    suspend_debuggee: Some(false),
                },
                Self::empty_response,
                cx,
            )
            .detach();
        }
    }

    pub(super) fn shutdown(&mut self, cx: &mut Context<Self>) {
        if self
            .capabilities
            .supports_terminate_request
            .unwrap_or_default()
        {
            self.request(
                TerminateCommand {
                    restart: Some(false),
                },
                Self::empty_response,
                cx,
            )
            .detach();
        } else {
            self.request(
                DisconnectCommand {
                    restart: Some(false),
                    terminate_debuggee: Some(true),
                    suspend_debuggee: Some(false),
                },
                Self::empty_response,
                cx,
            )
            .detach();
        }
    }

    pub fn completions(
        &mut self,
        query: CompletionsQuery,
        cx: &mut Context<Self>,
    ) -> Task<Result<Vec<dap::CompletionItem>>> {
        let task = self.request(query, |_, _, _| {}, cx);

        cx.background_executor().spawn(async move {
            anyhow::Ok(
                task.await
                    .map(|response| response.targets)
                    .ok_or_else(|| anyhow!("failed to fetch completions"))?,
            )
        })
    }

    pub fn continue_thread(&mut self, thread_id: ThreadId, cx: &mut Context<Self>) {
        self.request(
            ContinueCommand {
                args: ContinueArguments {
                    thread_id: thread_id.0,
                    single_thread: Some(true),
                },
            },
            |_, _, _| {}, // todo: what do we do about the payload here?
            cx,
        )
        .detach();
    }

    pub fn adapter_client(&self) -> Option<Arc<DebugAdapterClient>> {
        match self.mode {
            Mode::Local(ref adapter_client) => Some(adapter_client.client.clone()),
            Mode::Remote(_) => None,
        }
    }

    pub fn step_over(
        &mut self,
        thread_id: ThreadId,
        granularity: SteppingGranularity,
        cx: &mut Context<Self>,
    ) {
        let supports_single_thread_execution_requests =
            self.capabilities.supports_single_thread_execution_requests;
        let supports_stepping_granularity = self
            .capabilities
            .supports_stepping_granularity
            .unwrap_or_default();

        let command = NextCommand {
            inner: StepCommand {
                thread_id: thread_id.0,
                granularity: supports_stepping_granularity.then(|| granularity),
                single_thread: supports_single_thread_execution_requests,
            },
        };

        self.request(command, Self::empty_response, cx).detach();
    }

    pub fn step_in(
        &self,
        thread_id: ThreadId,
        granularity: SteppingGranularity,
        cx: &mut Context<Self>,
    ) {
        let supports_single_thread_execution_requests =
            self.capabilities.supports_single_thread_execution_requests;
        let supports_stepping_granularity = self
            .capabilities
            .supports_stepping_granularity
            .unwrap_or_default();

        let command = StepInCommand {
            inner: StepCommand {
                thread_id: thread_id.0,
                granularity: supports_stepping_granularity.then(|| granularity),
                single_thread: supports_single_thread_execution_requests,
            },
        };

        self.request(command, Self::empty_response, cx).detach();
    }

    pub fn step_out(
        &self,
        thread_id: ThreadId,
        granularity: SteppingGranularity,
        cx: &mut Context<Self>,
    ) {
        let supports_single_thread_execution_requests =
            self.capabilities.supports_single_thread_execution_requests;
        let supports_stepping_granularity = self
            .capabilities
            .supports_stepping_granularity
            .unwrap_or_default();

        let command = StepOutCommand {
            inner: StepCommand {
                thread_id: thread_id.0,
                granularity: supports_stepping_granularity.then(|| granularity),
                single_thread: supports_single_thread_execution_requests,
            },
        };

        self.request(command, Self::empty_response, cx).detach();
    }

    pub fn step_back(
        &self,
        thread_id: ThreadId,
        granularity: SteppingGranularity,
        cx: &mut Context<Self>,
    ) {
        let supports_single_thread_execution_requests =
            self.capabilities.supports_single_thread_execution_requests;
        let supports_stepping_granularity = self
            .capabilities
            .supports_stepping_granularity
            .unwrap_or_default();

        let command = StepBackCommand {
            inner: StepCommand {
                thread_id: thread_id.0,
                granularity: supports_stepping_granularity.then(|| granularity),
                single_thread: supports_single_thread_execution_requests,
            },
        };

        self.request(command, Self::empty_response, cx).detach();
    }

    pub fn handle_loaded_source_event(
        &mut self,
        _: &dap::LoadedSourceEvent,
        cx: &mut Context<Self>,
    ) {
        self.invalidate_state(&LoadedSourcesCommand.into());
        cx.notify();
    }

    pub fn stack_frames(&mut self, thread_id: ThreadId, cx: &mut Context<Self>) -> Vec<StackFrame> {
        if self.thread_states.thread_status(thread_id) == ThreadStatus::Stopped {
            self.fetch(
                super::dap_command::StackTraceCommand {
                    thread_id: thread_id.0,
                    start_frame: None,
                    levels: None,
                },
                move |this, stack_frames, cx| {
                    let entry = this.threads.entry(thread_id).and_modify(|thread| {
                        thread.stack_frames = stack_frames
                            .iter()
                            .cloned()
                            .map(|frame| (frame.id, frame.into()))
                            .collect();
                    });
                    debug_assert!(
                        matches!(entry, indexmap::map::Entry::Occupied(_)),
                        "Sent request for thread_id that doesn't exist"
                    );

                    cx.notify();
                },
                cx,
            );
        }

        self.threads
            .get(&thread_id)
            .map(|thread| thread.stack_frames.values().cloned().collect())
            .unwrap_or_default()
    }

    pub fn scopes(&mut self, stack_frame_id: u64, cx: &mut Context<Self>) -> Vec<Scope> {
        self.fetch(
            ScopesCommand { stack_frame_id },
            move |this, scopes, cx| {
                this.threads.entry(thread_id).and_modify(|thread| {
                    if let Some(stack_frame) = thread.stack_frames.get_mut(&stack_frame_id) {
                        stack_frame.scopes = scopes.iter().cloned().map(From::from).collect();
                        cx.notify();
                    }
                });
            },
            cx,
        );
        self.threads
            .get(&thread_id)
            .and_then(|thread| {
                thread
                    .stack_frames
                    .get(&stack_frame_id)
                    .map(|stack_frame| stack_frame.scopes.clone())
            })
            .unwrap_or_default()
    }

    #[allow(clippy::too_many_arguments)]
    pub fn variables(
        &mut self,
        variables_reference: VariablesReference,
        cx: &mut Context<Self>,
    ) -> Vec<Variable> {
        let command = VariablesCommand {
            variables_reference,
            filter: None,
            start: None,
            count: None,
            format: None,
        };

        self.fetch(
            command,
            move |this, variables, cx| {
                this.variables.insert(
                    variables_reference,
                    variables.iter().cloned().map(From::from).collect(),
                );
                cx.notify();
            },
            cx,
        );

        self.variables
            .get(&variables_reference)
            .cloned()
            .unwrap_or_default()
    }

    pub fn set_variable_value(
        &mut self,
        variables_reference: u64,
        name: String,
        value: String,
        cx: &mut Context<Self>,
    ) {
        if self.capabilities.supports_set_variable.unwrap_or_default() {
            self.request(
                SetVariableValueCommand {
                    name,
                    value,
                    variables_reference,
                },
                |this, _response, cx| {
                    this.invalidate(cx);
                },
                cx,
            )
            .detach()
        }
    }

    pub fn evaluate(
        &mut self,
        expression: String,
        context: Option<EvaluateArgumentsContext>,
        frame_id: Option<u64>,
        source: Option<Source>,
        cx: &mut Context<Self>,
    ) {
        self.request(
            EvaluateCommand {
                expression,
                context,
                frame_id,
                source,
            },
            |this, response, cx| {
                this.output.push(dap::OutputEvent {
                    category: None,
                    output: response.result.clone(),
                    group: None,
                    variables_reference: Some(response.variables_reference),
                    source: None,
                    line: None,
                    column: None,
                    data: None,
                });

                // TODO(debugger): only invalidate variables & scopes
                this.invalidate(cx);
            },
            cx,
        )
        .detach();
    }

    pub fn disconnect_client(&mut self, cx: &mut Context<Self>) {
        let command = DisconnectCommand {
            restart: Some(false),
            terminate_debuggee: Some(true),
            suspend_debuggee: Some(false),
        };

        self.request(command, Self::empty_response, cx).detach()
    }

    pub fn terminate_threads(&mut self, thread_ids: Option<Vec<ThreadId>>, cx: &mut Context<Self>) {
        if self
            .capabilities
            .supports_terminate_threads_request
            .unwrap_or_default()
        {
            self.request(
                TerminateThreadsCommand {
                    thread_ids: thread_ids.map(|ids| ids.into_iter().map(|id| id.0).collect()),
                },
                Self::empty_response,
                cx,
            )
            .detach();
        }
    }
}<|MERGE_RESOLUTION|>--- conflicted
+++ resolved
@@ -418,10 +418,7 @@
     threads: IndexMap<ThreadId, Thread>,
     requests: HashMap<RequestSlot, Shared<Task<Option<()>>>>,
     variables: HashMap<VariablesReference, Vec<Variable>>,
-<<<<<<< HEAD
     stack_frames: IndexMap<StackFrameId, StackFrame>,
-=======
->>>>>>> cc5bcd80
     thread_states: ThreadStates,
     is_session_terminated: bool,
     _background_tasks: Vec<Task<()>>,
