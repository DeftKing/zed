--- conflicted
+++ resolved
@@ -8,13 +8,8 @@
     // },
     session::{self, Session},
 };
-<<<<<<< HEAD
-use crate::{debugger, ProjectEnvironment, ProjectPath};
-use anyhow::{anyhow, Result};
-=======
 use crate::{debugger, worktree_store::WorktreeStore, ProjectEnvironment, ProjectPath};
 use anyhow::{anyhow, Context as _, Result};
->>>>>>> 0797e2a9
 use async_trait::async_trait;
 use collections::HashMap;
 use dap::{
@@ -103,11 +98,6 @@
     mode: DapStoreMode,
     downstream_client: Option<(AnyProtoClient, u64)>,
     breakpoint_store: Entity<BreakpointStore>,
-<<<<<<< HEAD
-=======
-    worktree_store: Entity<WorktreeStore>,
-    active_debug_line: Option<(SessionId, ProjectPath, u32)>,
->>>>>>> 0797e2a9
     sessions: BTreeMap<SessionId, Entity<Session>>,
 }
 
@@ -168,8 +158,7 @@
                                     )
                                     .expect("To parse StartDebuggingRequestArguments");
 
-                                let worktree = this
-                                    .worktree_store
+                                let worktree = worktree_store
                                     .update(cx, |this, _| this.worktrees().next())
                                     .expect("worktree-less project");
 
@@ -263,7 +252,6 @@
             }),
             downstream_client: None,
             breakpoint_store,
-            worktree_store,
             sessions: Default::default(),
         }
     }
@@ -282,7 +270,6 @@
             }),
             downstream_client: None,
             breakpoint_store,
-            worktree_store,
             sessions: Default::default(),
         }
     }
