--- conflicted
+++ resolved
@@ -1,14 +1,8 @@
 use crate::{AgentResponseEvent, Thread, templates::Templates};
 use crate::{
-<<<<<<< HEAD
-    CopyPathTool, CreateDirectoryTool, DiagnosticsTool, EditFileTool, FetchTool, FindPathTool,
-    GrepTool, ListDirectoryTool, MessageContent, MovePathTool, NowTool, OpenTool, ReadFileTool,
-    TerminalTool, ThinkingTool, ToolCallAuthorization, WebSearchTool,
-=======
     ContextServerRegistry, CopyPathTool, CreateDirectoryTool, DiagnosticsTool, EditFileTool,
-    FetchTool, FindPathTool, GrepTool, ListDirectoryTool, MovePathTool, NowTool, OpenTool,
-    ReadFileTool, TerminalTool, ThinkingTool, ToolCallAuthorization, WebSearchTool,
->>>>>>> 24443217
+    FetchTool, FindPathTool, GrepTool, ListDirectoryTool, MessageContent, MovePathTool, NowTool,
+    OpenTool, ReadFileTool, TerminalTool, ThinkingTool, ToolCallAuthorization, WebSearchTool,
 };
 use acp_thread::ModelSelector;
 use agent_client_protocol as acp;
@@ -522,14 +516,13 @@
                 })?;
             log::debug!("Found session for: {}", session_id);
 
-            // Convert prompt to message
             let message: Vec<MessageContent> = params
                 .prompt
                 .into_iter()
                 .map(Into::into)
                 .collect::<Vec<_>>();
             log::info!("Converted prompt to message: {} chars", message.len());
-            // log::debug!("Message content: {}", message);
+            log::debug!("Message content: {:?}", message);
 
             // Get model using the ModelSelector capability (always available for agent2)
             // Get the selected model from the thread directly
