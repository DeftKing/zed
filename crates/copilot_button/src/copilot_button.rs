--- conflicted
+++ resolved
@@ -219,44 +219,6 @@
                     let status = status.clone();
                     move |_, _, cx| match status {
                         Status::Authorized => cx.dispatch_action(DeployCopilotMenu),
-<<<<<<< HEAD
-                        Status::Starting { ref task } => {
-                            cx.dispatch_action(workspace::Toast::new(
-                                COPILOT_STARTING_TOAST_ID,
-                                "Copilot is starting...",
-                            ));
-                            let window_id = cx.window_id();
-                            let task = task.to_owned();
-                            cx.spawn_weak(|_this, mut cx| async move {
-                                task.await;
-                                cx.update(|cx| {
-                                    if let Some(copilot) = Copilot::global(cx) {
-                                        let status = copilot.read(cx).status();
-                                        match status {
-                                            Status::Authorized => cx.dispatch_action_at(
-                                                window_id,
-                                                view_id,
-                                                workspace::Toast::new(
-                                                    COPILOT_STARTING_TOAST_ID,
-                                                    "Copilot has started!",
-                                                ),
-                                            ),
-                                            _ => {
-                                                cx.dispatch_action_at(
-                                                    window_id,
-                                                    view_id,
-                                                    DismissToast::new(COPILOT_STARTING_TOAST_ID),
-                                                );
-                                                cx.dispatch_global_action(SignIn)
-                                            }
-                                        }
-                                    }
-                                })
-                            })
-                            .detach();
-                        }
-=======
->>>>>>> 21e39e75
                         Status::Error(ref e) => cx.dispatch_action(workspace::Toast::new_action(
                             COPILOT_ERROR_TOAST_ID,
                             format!("Copilot can't be started: {}", e),
