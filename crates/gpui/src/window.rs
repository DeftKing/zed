--- conflicted
+++ resolved
@@ -407,11 +407,7 @@
 
 #[derive(Clone)]
 pub(crate) struct CursorStyleRequest {
-<<<<<<< HEAD
-    pub(crate) hitbox_id: Option<HitboxId>,
-=======
     pub(crate) hitbox_id: Option<HitboxId>, // None represents whole window
->>>>>>> 804066a0
     pub(crate) style: CursorStyle,
 }
 
@@ -1938,11 +1934,6 @@
 
     /// Updates the cursor style at the platform level. This method should only be called
     /// during the prepaint phase of element drawing.
-<<<<<<< HEAD
-    ///
-    /// If `hitbox` is `None`, the cursor style will be applied to the entire window.
-=======
->>>>>>> 804066a0
     pub fn set_cursor_style(&mut self, style: CursorStyle, hitbox: Option<&Hitbox>) {
         self.invalidator.debug_assert_paint();
         self.next_frame.cursor_styles.push(CursorStyleRequest {
@@ -3000,17 +2991,9 @@
                 .iter()
                 .rev()
                 .find(|request| {
-<<<<<<< HEAD
-                    request.hitbox_id.is_none()
-                        || request
-                            .hitbox_id
-                            .map(|id| id.is_hovered(self))
-                            .unwrap_or(false)
-=======
                     request
                         .hitbox_id
                         .map_or(true, |hitbox_id| hitbox_id.is_hovered(self))
->>>>>>> 804066a0
                 })
                 .map(|request| request.style)
                 .unwrap_or(CursorStyle::Arrow);
