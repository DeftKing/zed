--- conflicted
+++ resolved
@@ -34,10 +34,6 @@
     state: RefCell<WindowsPlatformState>,
     raw_window_handles: RwLock<SmallVec<[HWND; 4]>>,
     // The below members will never change throughout the entire lifecycle of the app.
-<<<<<<< HEAD
-    directx_devices: DirectXDevices,
-=======
->>>>>>> 5f3a1bdb
     icon: HICON,
     main_receiver: flume::Receiver<Runnable>,
     background_executor: BackgroundExecutor,
@@ -120,10 +116,6 @@
         Ok(Self {
             state,
             raw_window_handles,
-<<<<<<< HEAD
-            directx_devices,
-=======
->>>>>>> 5f3a1bdb
             icon,
             main_receiver,
             background_executor,
@@ -445,18 +437,8 @@
         handle: AnyWindowHandle,
         options: WindowParams,
     ) -> Result<Box<dyn PlatformWindow>> {
-<<<<<<< HEAD
-        let window = WindowsWindow::new(
-            handle,
-            options,
-            self.generate_creation_info(),
-            &self.directx_devices,
-        )
-        .inspect_err(|err| show_error("Failed to open new window", err.to_string()))?;
-=======
         let window = WindowsWindow::new(handle, options, self.generate_creation_info())
             .inspect_err(|err| show_error("Failed to open new window", err.to_string()))?;
->>>>>>> 5f3a1bdb
         let handle = window.get_raw_handle();
         self.raw_window_handles.write().push(handle);
 
