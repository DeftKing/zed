pub mod dock;
pub mod history_manager;
pub mod item;
mod modal_layer;
pub mod notifications;
pub mod pane;
pub mod pane_group;
mod persistence;
pub mod searchable;
pub mod shared_screen;
mod status_bar;
pub mod tasks;
mod theme_preview;
mod toast_layer;
mod toolbar;
mod workspace_settings;

pub use toast_layer::{RunAction, ToastAction, ToastLayer, ToastView};

use anyhow::{Context as _, Result, anyhow};
use call::{ActiveCall, call_settings::CallSettings};
use client::{
    ChannelId, Client, ErrorExt, Status, TypedEnvelope, UserStore,
    proto::{self, ErrorCode, PanelId, PeerId},
};
use collections::{HashMap, HashSet, hash_map};
use derive_more::{Deref, DerefMut};
pub use dock::Panel;
use dock::{Dock, DockPosition, PanelButtons, PanelHandle, RESIZE_HANDLE_SIZE};
use futures::{
    Future, FutureExt, StreamExt,
    channel::{
        mpsc::{self, UnboundedReceiver, UnboundedSender},
        oneshot,
    },
    future::try_join_all,
};
use gpui::{
    Action, AnyView, AnyWeakView, App, AsyncApp, AsyncWindowContext, Bounds, Context, CursorStyle,
    Decorations, DragMoveEvent, Entity, EntityId, EventEmitter, FocusHandle, Focusable, Global,
    Hsla, KeyContext, Keystroke, ManagedView, MouseButton, PathPromptOptions, Point, PromptLevel,
    Render, ResizeEdge, Size, Stateful, Subscription, Task, Tiling, WeakEntity, WindowBounds,
    WindowHandle, WindowId, WindowOptions, action_as, actions, canvas, impl_action_as,
    impl_actions, point, relative, size, transparent_black,
};
pub use history_manager::*;
pub use item::{
    FollowableItem, FollowableItemHandle, Item, ItemHandle, ItemSettings, PreviewTabsSettings,
    ProjectItem, SerializableItem, SerializableItemHandle, WeakItemHandle,
};
use itertools::Itertools;
use language::{LanguageRegistry, Rope};
pub use modal_layer::*;
use node_runtime::NodeRuntime;
use notifications::{
    DetachAndPromptErr, Notifications, simple_message_notification::MessageNotification,
};
pub use pane::*;
pub use pane_group::*;
use persistence::{
    DB, SerializedWindowBounds,
    model::{SerializedSshProject, SerializedWorkspace},
};
pub use persistence::{
    DB as WORKSPACE_DB, WorkspaceDb,
    model::{ItemId, LocalPaths, SerializedWorkspaceLocation},
};
use postage::stream::Stream;
use project::{
    DirectoryLister, Project, ProjectEntryId, ProjectPath, ResolvedPath, Worktree, WorktreeId,
    debugger::breakpoint_store::BreakpointStoreEvent,
};
use remote::{SshClientDelegate, SshConnectionOptions, ssh_session::ConnectionIdentifier};
use schemars::JsonSchema;
use serde::Deserialize;
use session::AppSession;
use settings::Settings;
use shared_screen::SharedScreen;
use sqlez::{
    bindable::{Bind, Column, StaticColumnCount},
    statement::Statement,
};
use status_bar::StatusBar;
pub use status_bar::StatusItemView;
use std::{
    any::TypeId,
    borrow::Cow,
    cell::RefCell,
    cmp,
    collections::hash_map::DefaultHasher,
    env,
    hash::{Hash, Hasher},
    path::{Path, PathBuf},
    process::ExitStatus,
    rc::Rc,
    sync::{Arc, LazyLock, Weak, atomic::AtomicUsize},
    time::Duration,
};
<<<<<<< HEAD
use task::{DebugTaskDefinition, SpawnInTerminal};
=======
use task::SpawnInTerminal;
>>>>>>> 38afae86
use theme::{ActiveTheme, SystemAppearance, ThemeSettings};
pub use toolbar::{Toolbar, ToolbarItemEvent, ToolbarItemLocation, ToolbarItemView};
pub use ui;
use ui::prelude::*;
use util::{ResultExt, TryFutureExt, paths::SanitizedPath, serde::default_true};
use uuid::Uuid;
pub use workspace_settings::{
    AutosaveSetting, BottomDockLayout, RestoreOnStartupBehavior, TabBarSettings, WorkspaceSettings,
};
use zed_actions::feedback::FileBugReport;

use crate::notifications::NotificationId;
use crate::persistence::{
    SerializedAxis,
    model::{DockData, DockStructure, SerializedItem, SerializedPane, SerializedPaneGroup},
};

pub const SERIALIZATION_THROTTLE_TIME: Duration = Duration::from_millis(200);

static ZED_WINDOW_SIZE: LazyLock<Option<Size<Pixels>>> = LazyLock::new(|| {
    env::var("ZED_WINDOW_SIZE")
        .ok()
        .as_deref()
        .and_then(parse_pixel_size_env_var)
});

static ZED_WINDOW_POSITION: LazyLock<Option<Point<Pixels>>> = LazyLock::new(|| {
    env::var("ZED_WINDOW_POSITION")
        .ok()
        .as_deref()
        .and_then(parse_pixel_position_env_var)
});

pub trait TerminalProvider {
    fn spawn(
        &self,
        task: SpawnInTerminal,
        window: &mut Window,
        cx: &mut App,
    ) -> Task<Result<ExitStatus>>;
}

<<<<<<< HEAD
pub trait DebuggerProvider {
    fn start_session(&self, definition: DebugTaskDefinition, window: &mut Window, cx: &mut App);
}

=======
>>>>>>> 38afae86
actions!(
    workspace,
    [
        ActivateNextPane,
        ActivatePreviousPane,
        ActivateNextWindow,
        ActivatePreviousWindow,
        AddFolderToProject,
        ClearAllNotifications,
        CloseAllDocks,
        CloseWindow,
        Feedback,
        FollowNextCollaborator,
        MoveFocusedPanelToNextPosition,
        NewCenterTerminal,
        NewFile,
        NewFileSplitVertical,
        NewFileSplitHorizontal,
        NewSearch,
        NewTerminal,
        NewWindow,
        Open,
        OpenFiles,
        OpenInTerminal,
        OpenComponentPreview,
        ReloadActiveItem,
        SaveAs,
        SaveWithoutFormat,
        ShutdownDebugAdapters,
        ToggleBottomDock,
        ToggleCenteredLayout,
        ToggleLeftDock,
        ToggleRightDock,
        ToggleZoom,
        Unfollow,
        Welcome,
        RestoreBanner,
    ]
);

#[derive(Clone, PartialEq)]
pub struct OpenPaths {
    pub paths: Vec<PathBuf>,
}

#[derive(Clone, Deserialize, PartialEq, JsonSchema)]
pub struct ActivatePane(pub usize);

#[derive(Clone, Deserialize, PartialEq, JsonSchema)]
#[serde(deny_unknown_fields)]
pub struct MoveItemToPane {
    pub destination: usize,
    #[serde(default = "default_true")]
    pub focus: bool,
}

#[derive(Clone, Deserialize, PartialEq, JsonSchema)]
#[serde(deny_unknown_fields)]
pub struct MoveItemToPaneInDirection {
    pub direction: SplitDirection,
    #[serde(default = "default_true")]
    pub focus: bool,
}

#[derive(Clone, PartialEq, Debug, Deserialize, JsonSchema)]
#[serde(deny_unknown_fields)]
pub struct SaveAll {
    pub save_intent: Option<SaveIntent>,
}

#[derive(Clone, PartialEq, Debug, Deserialize, JsonSchema)]
#[serde(deny_unknown_fields)]
pub struct Save {
    pub save_intent: Option<SaveIntent>,
}

#[derive(Clone, PartialEq, Debug, Deserialize, Default, JsonSchema)]
#[serde(deny_unknown_fields)]
pub struct CloseAllItemsAndPanes {
    pub save_intent: Option<SaveIntent>,
}

#[derive(Clone, PartialEq, Debug, Deserialize, Default, JsonSchema)]
#[serde(deny_unknown_fields)]
pub struct CloseInactiveTabsAndPanes {
    pub save_intent: Option<SaveIntent>,
}

#[derive(Clone, Deserialize, PartialEq, JsonSchema)]
pub struct SendKeystrokes(pub String);

#[derive(Clone, Deserialize, PartialEq, Default, JsonSchema)]
#[serde(deny_unknown_fields)]
pub struct Reload {
    pub binary_path: Option<PathBuf>,
}

action_as!(project_symbols, ToggleProjectSymbols as Toggle);

#[derive(Default, PartialEq, Eq, Clone, Deserialize, JsonSchema)]
pub struct ToggleFileFinder {
    #[serde(default)]
    pub separate_history: bool,
}

impl_action_as!(file_finder, ToggleFileFinder as Toggle);

impl_actions!(
    workspace,
    [
        ActivatePane,
        CloseAllItemsAndPanes,
        CloseInactiveTabsAndPanes,
        MoveItemToPane,
        MoveItemToPaneInDirection,
        OpenTerminal,
        Reload,
        Save,
        SaveAll,
        SendKeystrokes,
    ]
);

actions!(
    workspace,
    [
        ActivatePaneLeft,
        ActivatePaneRight,
        ActivatePaneUp,
        ActivatePaneDown,
        SwapPaneLeft,
        SwapPaneRight,
        SwapPaneUp,
        SwapPaneDown,
    ]
);

#[derive(PartialEq, Eq, Debug)]
pub enum CloseIntent {
    /// Quit the program entirely.
    Quit,
    /// Close a window.
    CloseWindow,
    /// Replace the workspace in an existing window.
    ReplaceWindow,
}

#[derive(Clone)]
pub struct Toast {
    id: NotificationId,
    msg: Cow<'static, str>,
    autohide: bool,
    on_click: Option<(Cow<'static, str>, Arc<dyn Fn(&mut Window, &mut App)>)>,
}

impl Toast {
    pub fn new<I: Into<Cow<'static, str>>>(id: NotificationId, msg: I) -> Self {
        Toast {
            id,
            msg: msg.into(),
            on_click: None,
            autohide: false,
        }
    }

    pub fn on_click<F, M>(mut self, message: M, on_click: F) -> Self
    where
        M: Into<Cow<'static, str>>,
        F: Fn(&mut Window, &mut App) + 'static,
    {
        self.on_click = Some((message.into(), Arc::new(on_click)));
        self
    }

    pub fn autohide(mut self) -> Self {
        self.autohide = true;
        self
    }
}

impl PartialEq for Toast {
    fn eq(&self, other: &Self) -> bool {
        self.id == other.id
            && self.msg == other.msg
            && self.on_click.is_some() == other.on_click.is_some()
    }
}

#[derive(Debug, Default, Clone, Deserialize, PartialEq, JsonSchema)]
#[serde(deny_unknown_fields)]
pub struct OpenTerminal {
    pub working_directory: PathBuf,
}

#[derive(Clone, Copy, Debug, Default, Hash, PartialEq, Eq, PartialOrd, Ord)]
pub struct WorkspaceId(i64);

impl StaticColumnCount for WorkspaceId {}
impl Bind for WorkspaceId {
    fn bind(&self, statement: &Statement, start_index: i32) -> Result<i32> {
        self.0.bind(statement, start_index)
    }
}
impl Column for WorkspaceId {
    fn column(statement: &mut Statement, start_index: i32) -> Result<(Self, i32)> {
        i64::column(statement, start_index)
            .map(|(i, next_index)| (Self(i), next_index))
            .with_context(|| format!("Failed to read WorkspaceId at index {start_index}"))
    }
}
impl From<WorkspaceId> for i64 {
    fn from(val: WorkspaceId) -> Self {
        val.0
    }
}

pub fn init_settings(cx: &mut App) {
    WorkspaceSettings::register(cx);
    ItemSettings::register(cx);
    PreviewTabsSettings::register(cx);
    TabBarSettings::register(cx);
}

fn prompt_and_open_paths(app_state: Arc<AppState>, options: PathPromptOptions, cx: &mut App) {
    let paths = cx.prompt_for_paths(options);
    cx.spawn(
        async move |cx| match paths.await.anyhow().and_then(|res| res) {
            Ok(Some(paths)) => {
                cx.update(|cx| {
                    open_paths(&paths, app_state, OpenOptions::default(), cx).detach_and_log_err(cx)
                })
                .ok();
            }
            Ok(None) => {}
            Err(err) => {
                util::log_err(&err);
                cx.update(|cx| {
                    if let Some(workspace_window) = cx
                        .active_window()
                        .and_then(|window| window.downcast::<Workspace>())
                    {
                        workspace_window
                            .update(cx, |workspace, _, cx| {
                                workspace.show_portal_error(err.to_string(), cx);
                            })
                            .ok();
                    }
                })
                .ok();
            }
        },
    )
    .detach();
}

pub fn init(app_state: Arc<AppState>, cx: &mut App) {
    init_settings(cx);
    component::init();
    theme_preview::init(cx);
    toast_layer::init(cx);
    history_manager::init(cx);

    cx.on_action(Workspace::close_global);
    cx.on_action(reload);

    cx.on_action({
        let app_state = Arc::downgrade(&app_state);
        move |_: &Open, cx: &mut App| {
            if let Some(app_state) = app_state.upgrade() {
                prompt_and_open_paths(
                    app_state,
                    PathPromptOptions {
                        files: true,
                        directories: true,
                        multiple: true,
                    },
                    cx,
                );
            }
        }
    });
    cx.on_action({
        let app_state = Arc::downgrade(&app_state);
        move |_: &OpenFiles, cx: &mut App| {
            let directories = cx.can_select_mixed_files_and_dirs();
            if let Some(app_state) = app_state.upgrade() {
                prompt_and_open_paths(
                    app_state,
                    PathPromptOptions {
                        files: true,
                        directories,
                        multiple: true,
                    },
                    cx,
                );
            }
        }
    });
}

#[derive(Clone, Default, Deref, DerefMut)]
struct ProjectItemOpeners(Vec<ProjectItemOpener>);

type ProjectItemOpener = fn(
    &Entity<Project>,
    &ProjectPath,
    &mut Window,
    &mut App,
)
    -> Option<Task<Result<(Option<ProjectEntryId>, WorkspaceItemBuilder)>>>;

type WorkspaceItemBuilder =
    Box<dyn FnOnce(&mut Pane, &mut Window, &mut Context<Pane>) -> Box<dyn ItemHandle>>;

impl Global for ProjectItemOpeners {}

/// Registers a [ProjectItem] for the app. When opening a file, all the registered
/// items will get a chance to open the file, starting from the project item that
/// was added last.
pub fn register_project_item<I: ProjectItem>(cx: &mut App) {
    let builders = cx.default_global::<ProjectItemOpeners>();
    builders.push(|project, project_path, window, cx| {
        let project_item = <I::Item as project::ProjectItem>::try_open(project, project_path, cx)?;
        let project = project.clone();
        Some(window.spawn(cx, async move |cx| {
            let project_item = project_item.await?;
            let project_entry_id: Option<ProjectEntryId> =
                project_item.read_with(cx, project::ProjectItem::entry_id)?;
            let build_workspace_item = Box::new(
                |pane: &mut Pane, window: &mut Window, cx: &mut Context<Pane>| {
                    Box::new(
                        cx.new(|cx| I::for_project_item(project, pane, project_item, window, cx)),
                    ) as Box<dyn ItemHandle>
                },
            ) as Box<_>;
            Ok((project_entry_id, build_workspace_item))
        }))
    });
}

#[derive(Default)]
pub struct FollowableViewRegistry(HashMap<TypeId, FollowableViewDescriptor>);

struct FollowableViewDescriptor {
    from_state_proto: fn(
        Entity<Workspace>,
        ViewId,
        &mut Option<proto::view::Variant>,
        &mut Window,
        &mut App,
    ) -> Option<Task<Result<Box<dyn FollowableItemHandle>>>>,
    to_followable_view: fn(&AnyView) -> Box<dyn FollowableItemHandle>,
}

impl Global for FollowableViewRegistry {}

impl FollowableViewRegistry {
    pub fn register<I: FollowableItem>(cx: &mut App) {
        cx.default_global::<Self>().0.insert(
            TypeId::of::<I>(),
            FollowableViewDescriptor {
                from_state_proto: |workspace, id, state, window, cx| {
                    I::from_state_proto(workspace, id, state, window, cx).map(|task| {
                        cx.foreground_executor()
                            .spawn(async move { Ok(Box::new(task.await?) as Box<_>) })
                    })
                },
                to_followable_view: |view| Box::new(view.clone().downcast::<I>().unwrap()),
            },
        );
    }

    pub fn from_state_proto(
        workspace: Entity<Workspace>,
        view_id: ViewId,
        mut state: Option<proto::view::Variant>,
        window: &mut Window,
        cx: &mut App,
    ) -> Option<Task<Result<Box<dyn FollowableItemHandle>>>> {
        cx.update_default_global(|this: &mut Self, cx| {
            this.0.values().find_map(|descriptor| {
                (descriptor.from_state_proto)(workspace.clone(), view_id, &mut state, window, cx)
            })
        })
    }

    pub fn to_followable_view(
        view: impl Into<AnyView>,
        cx: &App,
    ) -> Option<Box<dyn FollowableItemHandle>> {
        let this = cx.try_global::<Self>()?;
        let view = view.into();
        let descriptor = this.0.get(&view.entity_type())?;
        Some((descriptor.to_followable_view)(&view))
    }
}

#[derive(Copy, Clone)]
struct SerializableItemDescriptor {
    deserialize: fn(
        Entity<Project>,
        WeakEntity<Workspace>,
        WorkspaceId,
        ItemId,
        &mut Window,
        &mut Context<Pane>,
    ) -> Task<Result<Box<dyn ItemHandle>>>,
    cleanup: fn(WorkspaceId, Vec<ItemId>, &mut Window, &mut App) -> Task<Result<()>>,
    view_to_serializable_item: fn(AnyView) -> Box<dyn SerializableItemHandle>,
}

#[derive(Default)]
struct SerializableItemRegistry {
    descriptors_by_kind: HashMap<Arc<str>, SerializableItemDescriptor>,
    descriptors_by_type: HashMap<TypeId, SerializableItemDescriptor>,
}

impl Global for SerializableItemRegistry {}

impl SerializableItemRegistry {
    fn deserialize(
        item_kind: &str,
        project: Entity<Project>,
        workspace: WeakEntity<Workspace>,
        workspace_id: WorkspaceId,
        item_item: ItemId,
        window: &mut Window,
        cx: &mut Context<Pane>,
    ) -> Task<Result<Box<dyn ItemHandle>>> {
        let Some(descriptor) = Self::descriptor(item_kind, cx) else {
            return Task::ready(Err(anyhow!(
                "cannot deserialize {}, descriptor not found",
                item_kind
            )));
        };

        (descriptor.deserialize)(project, workspace, workspace_id, item_item, window, cx)
    }

    fn cleanup(
        item_kind: &str,
        workspace_id: WorkspaceId,
        loaded_items: Vec<ItemId>,
        window: &mut Window,
        cx: &mut App,
    ) -> Task<Result<()>> {
        let Some(descriptor) = Self::descriptor(item_kind, cx) else {
            return Task::ready(Err(anyhow!(
                "cannot cleanup {}, descriptor not found",
                item_kind
            )));
        };

        (descriptor.cleanup)(workspace_id, loaded_items, window, cx)
    }

    fn view_to_serializable_item_handle(
        view: AnyView,
        cx: &App,
    ) -> Option<Box<dyn SerializableItemHandle>> {
        let this = cx.try_global::<Self>()?;
        let descriptor = this.descriptors_by_type.get(&view.entity_type())?;
        Some((descriptor.view_to_serializable_item)(view))
    }

    fn descriptor(item_kind: &str, cx: &App) -> Option<SerializableItemDescriptor> {
        let this = cx.try_global::<Self>()?;
        this.descriptors_by_kind.get(item_kind).copied()
    }
}

pub fn register_serializable_item<I: SerializableItem>(cx: &mut App) {
    let serialized_item_kind = I::serialized_item_kind();

    let registry = cx.default_global::<SerializableItemRegistry>();
    let descriptor = SerializableItemDescriptor {
        deserialize: |project, workspace, workspace_id, item_id, window, cx| {
            let task = I::deserialize(project, workspace, workspace_id, item_id, window, cx);
            cx.foreground_executor()
                .spawn(async { Ok(Box::new(task.await?) as Box<_>) })
        },
        cleanup: |workspace_id, loaded_items, window, cx| {
            I::cleanup(workspace_id, loaded_items, window, cx)
        },
        view_to_serializable_item: |view| Box::new(view.downcast::<I>().unwrap()),
    };
    registry
        .descriptors_by_kind
        .insert(Arc::from(serialized_item_kind), descriptor);
    registry
        .descriptors_by_type
        .insert(TypeId::of::<I>(), descriptor);
}

pub struct AppState {
    pub languages: Arc<LanguageRegistry>,
    pub client: Arc<Client>,
    pub user_store: Entity<UserStore>,
    pub workspace_store: Entity<WorkspaceStore>,
    pub fs: Arc<dyn fs::Fs>,
    pub build_window_options: fn(Option<Uuid>, &mut App) -> WindowOptions,
    pub node_runtime: NodeRuntime,
    pub session: Entity<AppSession>,
}

struct GlobalAppState(Weak<AppState>);

impl Global for GlobalAppState {}

pub struct WorkspaceStore {
    workspaces: HashSet<WindowHandle<Workspace>>,
    client: Arc<Client>,
    _subscriptions: Vec<client::Subscription>,
}

#[derive(PartialEq, Eq, PartialOrd, Ord, Debug)]
struct Follower {
    project_id: Option<u64>,
    peer_id: PeerId,
}

impl AppState {
    #[track_caller]
    pub fn global(cx: &App) -> Weak<Self> {
        cx.global::<GlobalAppState>().0.clone()
    }
    pub fn try_global(cx: &App) -> Option<Weak<Self>> {
        cx.try_global::<GlobalAppState>()
            .map(|state| state.0.clone())
    }
    pub fn set_global(state: Weak<AppState>, cx: &mut App) {
        cx.set_global(GlobalAppState(state));
    }

    #[cfg(any(test, feature = "test-support"))]
    pub fn test(cx: &mut App) -> Arc<Self> {
        use node_runtime::NodeRuntime;
        use session::Session;
        use settings::SettingsStore;

        if !cx.has_global::<SettingsStore>() {
            let settings_store = SettingsStore::test(cx);
            cx.set_global(settings_store);
        }

        let fs = fs::FakeFs::new(cx.background_executor().clone());
        let languages = Arc::new(LanguageRegistry::test(cx.background_executor().clone()));
        let clock = Arc::new(clock::FakeSystemClock::new());
        let http_client = http_client::FakeHttpClient::with_404_response();
        let client = Client::new(clock, http_client.clone(), cx);
        let session = cx.new(|cx| AppSession::new(Session::test(), cx));
        let user_store = cx.new(|cx| UserStore::new(client.clone(), cx));
        let workspace_store = cx.new(|cx| WorkspaceStore::new(client.clone(), cx));

        theme::init(theme::LoadThemes::JustBase, cx);
        client::init(&client, cx);
        crate::init_settings(cx);

        Arc::new(Self {
            client,
            fs,
            languages,
            user_store,
            workspace_store,
            node_runtime: NodeRuntime::unavailable(),
            build_window_options: |_, _| Default::default(),
            session,
        })
    }
}

struct DelayedDebouncedEditAction {
    task: Option<Task<()>>,
    cancel_channel: Option<oneshot::Sender<()>>,
}

impl DelayedDebouncedEditAction {
    fn new() -> DelayedDebouncedEditAction {
        DelayedDebouncedEditAction {
            task: None,
            cancel_channel: None,
        }
    }

    fn fire_new<F>(
        &mut self,
        delay: Duration,
        window: &mut Window,
        cx: &mut Context<Workspace>,
        func: F,
    ) where
        F: 'static
            + Send
            + FnOnce(&mut Workspace, &mut Window, &mut Context<Workspace>) -> Task<Result<()>>,
    {
        if let Some(channel) = self.cancel_channel.take() {
            _ = channel.send(());
        }

        let (sender, mut receiver) = oneshot::channel::<()>();
        self.cancel_channel = Some(sender);

        let previous_task = self.task.take();
        self.task = Some(cx.spawn_in(window, async move |workspace, cx| {
            let mut timer = cx.background_executor().timer(delay).fuse();
            if let Some(previous_task) = previous_task {
                previous_task.await;
            }

            futures::select_biased! {
                _ = receiver => return,
                    _ = timer => {}
            }

            if let Some(result) = workspace
                .update_in(cx, |workspace, window, cx| (func)(workspace, window, cx))
                .log_err()
            {
                result.await.log_err();
            }
        }));
    }
}

pub enum Event {
    PaneAdded(Entity<Pane>),
    PaneRemoved,
    ItemAdded {
        item: Box<dyn ItemHandle>,
    },
    ItemRemoved,
    ActiveItemChanged,
    UserSavedItem {
        pane: WeakEntity<Pane>,
        item: Box<dyn WeakItemHandle>,
        save_intent: SaveIntent,
    },
    ContactRequestedJoin(u64),
    WorkspaceCreated(WeakEntity<Workspace>),
    OpenBundledFile {
        text: Cow<'static, str>,
        title: &'static str,
        language: &'static str,
    },
    ZoomChanged,
    ModalOpened,
}

#[derive(Debug)]
pub enum OpenVisible {
    All,
    None,
    OnlyFiles,
    OnlyDirectories,
}

type PromptForNewPath = Box<
    dyn Fn(
        &mut Workspace,
        &mut Window,
        &mut Context<Workspace>,
    ) -> oneshot::Receiver<Option<ProjectPath>>,
>;

type PromptForOpenPath = Box<
    dyn Fn(
        &mut Workspace,
        DirectoryLister,
        &mut Window,
        &mut Context<Workspace>,
    ) -> oneshot::Receiver<Option<Vec<PathBuf>>>,
>;

/// Collects everything project-related for a certain window opened.
/// In some way, is a counterpart of a window, as the [`WindowHandle`] could be downcast into `Workspace`.
///
/// A `Workspace` usually consists of 1 or more projects, a central pane group, 3 docks and a status bar.
/// The `Workspace` owns everybody's state and serves as a default, "global context",
/// that can be used to register a global action to be triggered from any place in the window.
pub struct Workspace {
    weak_self: WeakEntity<Self>,
    workspace_actions: Vec<Box<dyn Fn(Div, &mut Window, &mut Context<Self>) -> Div>>,
    zoomed: Option<AnyWeakView>,
    previous_dock_drag_coordinates: Option<Point<Pixels>>,
    zoomed_position: Option<DockPosition>,
    center: PaneGroup,
    left_dock: Entity<Dock>,
    bottom_dock: Entity<Dock>,
    bottom_dock_layout: BottomDockLayout,
    right_dock: Entity<Dock>,
    panes: Vec<Entity<Pane>>,
    panes_by_item: HashMap<EntityId, WeakEntity<Pane>>,
    active_pane: Entity<Pane>,
    last_active_center_pane: Option<WeakEntity<Pane>>,
    last_active_view_id: Option<proto::ViewId>,
    status_bar: Entity<StatusBar>,
    modal_layer: Entity<ModalLayer>,
    toast_layer: Entity<ToastLayer>,
    titlebar_item: Option<AnyView>,
    notifications: Notifications,
    project: Entity<Project>,
    follower_states: HashMap<PeerId, FollowerState>,
    last_leaders_by_pane: HashMap<WeakEntity<Pane>, PeerId>,
    window_edited: bool,
    dirty_items: HashMap<EntityId, Subscription>,
    active_call: Option<(Entity<ActiveCall>, Vec<Subscription>)>,
    leader_updates_tx: mpsc::UnboundedSender<(PeerId, proto::UpdateFollowers)>,
    database_id: Option<WorkspaceId>,
    app_state: Arc<AppState>,
    dispatching_keystrokes: Rc<RefCell<(HashSet<String>, Vec<Keystroke>)>>,
    _subscriptions: Vec<Subscription>,
    _apply_leader_updates: Task<Result<()>>,
    _observe_current_user: Task<Result<()>>,
    _schedule_serialize: Option<Task<()>>,
    pane_history_timestamp: Arc<AtomicUsize>,
    bounds: Bounds<Pixels>,
    centered_layout: bool,
    bounds_save_task_queued: Option<Task<()>>,
    on_prompt_for_new_path: Option<PromptForNewPath>,
    on_prompt_for_open_path: Option<PromptForOpenPath>,
    terminal_provider: Option<Box<dyn TerminalProvider>>,
<<<<<<< HEAD
    debugger_provider: Option<Box<dyn DebuggerProvider>>,
=======
>>>>>>> 38afae86
    serializable_items_tx: UnboundedSender<Box<dyn SerializableItemHandle>>,
    serialized_ssh_project: Option<SerializedSshProject>,
    _items_serializer: Task<Result<()>>,
    session_id: Option<String>,
}

impl EventEmitter<Event> for Workspace {}

#[derive(Copy, Clone, Debug, PartialEq, Eq, Hash)]
pub struct ViewId {
    pub creator: PeerId,
    pub id: u64,
}

pub struct FollowerState {
    center_pane: Entity<Pane>,
    dock_pane: Option<Entity<Pane>>,
    active_view_id: Option<ViewId>,
    items_by_leader_view_id: HashMap<ViewId, FollowerView>,
}

struct FollowerView {
    view: Box<dyn FollowableItemHandle>,
    location: Option<proto::PanelId>,
}

impl Workspace {
    const DEFAULT_PADDING: f32 = 0.2;
    const MAX_PADDING: f32 = 0.4;

    pub fn new(
        workspace_id: Option<WorkspaceId>,
        project: Entity<Project>,
        app_state: Arc<AppState>,
        window: &mut Window,
        cx: &mut Context<Self>,
    ) -> Self {
        cx.subscribe_in(&project, window, move |this, _, event, window, cx| {
            match event {
                project::Event::RemoteIdChanged(_) => {
                    this.update_window_title(window, cx);
                }

                project::Event::CollaboratorLeft(peer_id) => {
                    this.collaborator_left(*peer_id, window, cx);
                }

                project::Event::WorktreeRemoved(_) | project::Event::WorktreeAdded(_) => {
                    this.update_window_title(window, cx);
                    this.serialize_workspace(window, cx);
                    // This event could be triggered by `AddFolderToProject` or `RemoveFromProject`.
                    // So we need to update the history.
                    this.update_history(cx);
                }

                project::Event::DisconnectedFromHost => {
                    this.update_window_edited(window, cx);
                    let leaders_to_unfollow =
                        this.follower_states.keys().copied().collect::<Vec<_>>();
                    for leader_id in leaders_to_unfollow {
                        this.unfollow(leader_id, window, cx);
                    }
                }

                project::Event::DisconnectedFromSshRemote => {
                    this.update_window_edited(window, cx);
                }

                project::Event::Closed => {
                    window.remove_window();
                }

                project::Event::DeletedEntry(_, entry_id) => {
                    for pane in this.panes.iter() {
                        pane.update(cx, |pane, cx| {
                            pane.handle_deleted_project_item(*entry_id, window, cx)
                        });
                    }
                }

                project::Event::Toast {
                    notification_id,
                    message,
                } => this.show_notification(
                    NotificationId::named(notification_id.clone()),
                    cx,
                    |cx| cx.new(|cx| MessageNotification::new(message.clone(), cx)),
                ),

                project::Event::HideToast { notification_id } => {
                    this.dismiss_notification(&NotificationId::named(notification_id.clone()), cx)
                }

                project::Event::LanguageServerPrompt(request) => {
                    struct LanguageServerPrompt;

                    let mut hasher = DefaultHasher::new();
                    request.lsp_name.as_str().hash(&mut hasher);
                    let id = hasher.finish();

                    this.show_notification(
                        NotificationId::composite::<LanguageServerPrompt>(id as usize),
                        cx,
                        |cx| {
                            cx.new(|cx| {
                                notifications::LanguageServerPrompt::new(request.clone(), cx)
                            })
                        },
                    );
                }

                _ => {}
            }
            cx.notify()
        })
        .detach();

        cx.subscribe_in(
            &project.read(cx).breakpoint_store(),
            window,
            |workspace, _, event, window, cx| match event {
                BreakpointStoreEvent::BreakpointsUpdated(_, _)
                | BreakpointStoreEvent::BreakpointsCleared(_) => {
                    workspace.serialize_workspace(window, cx);
                }
                BreakpointStoreEvent::ActiveDebugLineChanged => {}
            },
        )
        .detach();

        cx.on_focus_lost(window, |this, window, cx| {
            let focus_handle = this.focus_handle(cx);
            window.focus(&focus_handle);
        })
        .detach();

        let weak_handle = cx.entity().downgrade();
        let pane_history_timestamp = Arc::new(AtomicUsize::new(0));

        let center_pane = cx.new(|cx| {
            let mut center_pane = Pane::new(
                weak_handle.clone(),
                project.clone(),
                pane_history_timestamp.clone(),
                None,
                NewFile.boxed_clone(),
                window,
                cx,
            );
            center_pane.set_can_split(Some(Arc::new(|_, _, _, _| true)));
            center_pane
        });
        cx.subscribe_in(&center_pane, window, Self::handle_pane_event)
            .detach();

        window.focus(&center_pane.focus_handle(cx));

        cx.emit(Event::PaneAdded(center_pane.clone()));

        let window_handle = window.window_handle().downcast::<Workspace>().unwrap();
        app_state.workspace_store.update(cx, |store, _| {
            store.workspaces.insert(window_handle);
        });

        let mut current_user = app_state.user_store.read(cx).watch_current_user();
        let mut connection_status = app_state.client.status();
        let _observe_current_user = cx.spawn_in(window, async move |this, cx| {
            current_user.next().await;
            connection_status.next().await;
            let mut stream =
                Stream::map(current_user, drop).merge(Stream::map(connection_status, drop));

            while stream.recv().await.is_some() {
                this.update(cx, |_, cx| cx.notify())?;
            }
            anyhow::Ok(())
        });

        // All leader updates are enqueued and then processed in a single task, so
        // that each asynchronous operation can be run in order.
        let (leader_updates_tx, mut leader_updates_rx) =
            mpsc::unbounded::<(PeerId, proto::UpdateFollowers)>();
        let _apply_leader_updates = cx.spawn_in(window, async move |this, cx| {
            while let Some((leader_id, update)) = leader_updates_rx.next().await {
                Self::process_leader_update(&this, leader_id, update, cx)
                    .await
                    .log_err();
            }

            Ok(())
        });

        cx.emit(Event::WorkspaceCreated(weak_handle.clone()));
        let modal_layer = cx.new(|_| ModalLayer::new());
        let toast_layer = cx.new(|_| ToastLayer::new());
        cx.subscribe(
            &modal_layer,
            |_, _, _: &modal_layer::ModalOpenedEvent, cx| {
                cx.emit(Event::ModalOpened);
            },
        )
        .detach();

        let bottom_dock_layout = WorkspaceSettings::get_global(cx).bottom_dock_layout;
        let left_dock = Dock::new(DockPosition::Left, modal_layer.clone(), window, cx);
        let bottom_dock = Dock::new(DockPosition::Bottom, modal_layer.clone(), window, cx);
        let right_dock = Dock::new(DockPosition::Right, modal_layer.clone(), window, cx);
        let left_dock_buttons = cx.new(|cx| PanelButtons::new(left_dock.clone(), cx));
        let bottom_dock_buttons = cx.new(|cx| PanelButtons::new(bottom_dock.clone(), cx));
        let right_dock_buttons = cx.new(|cx| PanelButtons::new(right_dock.clone(), cx));
        let status_bar = cx.new(|cx| {
            let mut status_bar = StatusBar::new(&center_pane.clone(), window, cx);
            status_bar.add_left_item(left_dock_buttons, window, cx);
            status_bar.add_right_item(right_dock_buttons, window, cx);
            status_bar.add_right_item(bottom_dock_buttons, window, cx);
            status_bar
        });

        let session_id = app_state.session.read(cx).id().to_owned();

        let mut active_call = None;
        if let Some(call) = ActiveCall::try_global(cx) {
            let call = call.clone();
            let subscriptions = vec![cx.subscribe_in(&call, window, Self::on_active_call_event)];
            active_call = Some((call, subscriptions));
        }

        let (serializable_items_tx, serializable_items_rx) =
            mpsc::unbounded::<Box<dyn SerializableItemHandle>>();
        let _items_serializer = cx.spawn_in(window, async move |this, cx| {
            Self::serialize_items(&this, serializable_items_rx, cx).await
        });

        let subscriptions = vec![
            cx.observe_window_activation(window, Self::on_window_activation_changed),
            cx.observe_window_bounds(window, move |this, window, cx| {
                if this.bounds_save_task_queued.is_some() {
                    return;
                }
                this.bounds_save_task_queued = Some(cx.spawn_in(window, async move |this, cx| {
                    cx.background_executor()
                        .timer(Duration::from_millis(100))
                        .await;
                    this.update_in(cx, |this, window, cx| {
                        if let Some(display) = window.display(cx) {
                            if let Ok(display_uuid) = display.uuid() {
                                let window_bounds = window.inner_window_bounds();
                                if let Some(database_id) = workspace_id {
                                    cx.background_executor()
                                        .spawn(DB.set_window_open_status(
                                            database_id,
                                            SerializedWindowBounds(window_bounds),
                                            display_uuid,
                                        ))
                                        .detach_and_log_err(cx);
                                }
                            }
                        }
                        this.bounds_save_task_queued.take();
                    })
                    .ok();
                }));
                cx.notify();
            }),
            cx.observe_window_appearance(window, |_, window, cx| {
                let window_appearance = window.appearance();

                *SystemAppearance::global_mut(cx) = SystemAppearance(window_appearance.into());

                ThemeSettings::reload_current_theme(cx);
                ThemeSettings::reload_current_icon_theme(cx);
            }),
            cx.on_release(move |this, cx| {
                this.app_state.workspace_store.update(cx, move |store, _| {
                    store.workspaces.remove(&window_handle.clone());
                })
            }),
        ];

        cx.defer_in(window, |this, window, cx| {
            this.update_window_title(window, cx);
            this.show_initial_notifications(cx);
        });
        Workspace {
            weak_self: weak_handle.clone(),
            zoomed: None,
            zoomed_position: None,
            previous_dock_drag_coordinates: None,
            center: PaneGroup::new(center_pane.clone()),
            panes: vec![center_pane.clone()],
            panes_by_item: Default::default(),
            active_pane: center_pane.clone(),
            last_active_center_pane: Some(center_pane.downgrade()),
            last_active_view_id: None,
            status_bar,
            modal_layer,
            toast_layer,
            titlebar_item: None,
            notifications: Default::default(),
            left_dock,
            bottom_dock,
            bottom_dock_layout,
            right_dock,
            project: project.clone(),
            follower_states: Default::default(),
            last_leaders_by_pane: Default::default(),
            dispatching_keystrokes: Default::default(),
            window_edited: false,
            dirty_items: Default::default(),
            active_call,
            database_id: workspace_id,
            app_state,
            _observe_current_user,
            _apply_leader_updates,
            _schedule_serialize: None,
            leader_updates_tx,
            _subscriptions: subscriptions,
            pane_history_timestamp,
            workspace_actions: Default::default(),
            // This data will be incorrect, but it will be overwritten by the time it needs to be used.
            bounds: Default::default(),
            centered_layout: false,
            bounds_save_task_queued: None,
            on_prompt_for_new_path: None,
            on_prompt_for_open_path: None,
            terminal_provider: None,
<<<<<<< HEAD
            debugger_provider: None,
=======
>>>>>>> 38afae86
            serializable_items_tx,
            _items_serializer,
            session_id: Some(session_id),
            serialized_ssh_project: None,
        }
    }

    pub fn new_local(
        abs_paths: Vec<PathBuf>,
        app_state: Arc<AppState>,
        requesting_window: Option<WindowHandle<Workspace>>,
        env: Option<HashMap<String, String>>,
        cx: &mut App,
    ) -> Task<
        anyhow::Result<(
            WindowHandle<Workspace>,
            Vec<Option<Result<Box<dyn ItemHandle>, anyhow::Error>>>,
        )>,
    > {
        let project_handle = Project::local(
            app_state.client.clone(),
            app_state.node_runtime.clone(),
            app_state.user_store.clone(),
            app_state.languages.clone(),
            app_state.fs.clone(),
            env,
            cx,
        );

        cx.spawn(async move |cx| {
            let mut paths_to_open = Vec::with_capacity(abs_paths.len());
            for path in abs_paths.into_iter() {
                if let Some(canonical) = app_state.fs.canonicalize(&path).await.ok() {
                    paths_to_open.push(canonical)
                } else {
                    paths_to_open.push(path)
                }
            }

            let serialized_workspace: Option<SerializedWorkspace> =
                persistence::DB.workspace_for_roots(paths_to_open.as_slice());

            let workspace_location = serialized_workspace
                .as_ref()
                .map(|ws| &ws.location)
                .and_then(|loc| match loc {
                    SerializedWorkspaceLocation::Local(_, order) => {
                        Some((loc.sorted_paths(), order.order()))
                    }
                    _ => None,
                });

            if let Some((paths, order)) = workspace_location {
                paths_to_open = paths.iter().cloned().collect();

                if order.iter().enumerate().any(|(i, &j)| i != j) {
                    project_handle
                        .update(cx, |project, cx| {
                            project.set_worktrees_reordered(true, cx);
                        })
                        .log_err();
                }
            }

            // Get project paths for all of the abs_paths
            let mut project_paths: Vec<(PathBuf, Option<ProjectPath>)> =
                Vec::with_capacity(paths_to_open.len());

            for path in paths_to_open.into_iter() {
                if let Some((_, project_entry)) = cx
                    .update(|cx| {
                        Workspace::project_path_for_path(project_handle.clone(), &path, true, cx)
                    })?
                    .await
                    .log_err()
                {
                    project_paths.push((path, Some(project_entry)));
                } else {
                    project_paths.push((path, None));
                }
            }

            let workspace_id = if let Some(serialized_workspace) = serialized_workspace.as_ref() {
                serialized_workspace.id
            } else {
                DB.next_id().await.unwrap_or_else(|_| Default::default())
            };

            let toolchains = DB.toolchains(workspace_id).await?;
            for (toolchain, worktree_id, path) in toolchains {
                project_handle
                    .update(cx, |this, cx| {
                        this.activate_toolchain(ProjectPath { worktree_id, path }, toolchain, cx)
                    })?
                    .await;
            }
            let window = if let Some(window) = requesting_window {
                cx.update_window(window.into(), |_, window, cx| {
                    window.replace_root(cx, |window, cx| {
                        Workspace::new(
                            Some(workspace_id),
                            project_handle.clone(),
                            app_state.clone(),
                            window,
                            cx,
                        )
                    });
                })?;
                window
            } else {
                let window_bounds_override = window_bounds_env_override();

                let (window_bounds, display) = if let Some(bounds) = window_bounds_override {
                    (Some(WindowBounds::Windowed(bounds)), None)
                } else {
                    let restorable_bounds = serialized_workspace
                        .as_ref()
                        .and_then(|workspace| Some((workspace.display?, workspace.window_bounds?)))
                        .or_else(|| {
                            let (display, window_bounds) = DB.last_window().log_err()?;
                            Some((display?, window_bounds?))
                        });

                    if let Some((serialized_display, serialized_status)) = restorable_bounds {
                        (Some(serialized_status.0), Some(serialized_display))
                    } else {
                        (None, None)
                    }
                };

                // Use the serialized workspace to construct the new window
                let mut options = cx.update(|cx| (app_state.build_window_options)(display, cx))?;
                options.window_bounds = window_bounds;
                let centered_layout = serialized_workspace
                    .as_ref()
                    .map(|w| w.centered_layout)
                    .unwrap_or(false);
                cx.open_window(options, {
                    let app_state = app_state.clone();
                    let project_handle = project_handle.clone();
                    move |window, cx| {
                        cx.new(|cx| {
                            let mut workspace = Workspace::new(
                                Some(workspace_id),
                                project_handle,
                                app_state,
                                window,
                                cx,
                            );
                            workspace.centered_layout = centered_layout;
                            workspace
                        })
                    }
                })?
            };

            notify_if_database_failed(window, cx);
            let opened_items = window
                .update(cx, |_workspace, window, cx| {
                    open_items(serialized_workspace, project_paths, window, cx)
                })?
                .await
                .unwrap_or_default();

            window
                .update(cx, |workspace, window, cx| {
                    window.activate_window();
                    workspace.update_history(cx);
                })
                .log_err();
            Ok((window, opened_items))
        })
    }

    pub fn weak_handle(&self) -> WeakEntity<Self> {
        self.weak_self.clone()
    }

    pub fn left_dock(&self) -> &Entity<Dock> {
        &self.left_dock
    }

    pub fn bottom_dock(&self) -> &Entity<Dock> {
        &self.bottom_dock
    }

    pub fn bottom_dock_layout(&self) -> BottomDockLayout {
        self.bottom_dock_layout
    }

    pub fn set_bottom_dock_layout(
        &mut self,
        layout: BottomDockLayout,
        window: &mut Window,
        cx: &mut Context<Self>,
    ) {
        let fs = self.project().read(cx).fs();
        settings::update_settings_file::<WorkspaceSettings>(fs.clone(), cx, move |content, _cx| {
            content.bottom_dock_layout = Some(layout);
        });

        self.bottom_dock_layout = layout;
        cx.notify();
        self.serialize_workspace(window, cx);
    }

    pub fn right_dock(&self) -> &Entity<Dock> {
        &self.right_dock
    }

    pub fn all_docks(&self) -> [&Entity<Dock>; 3] {
        [&self.left_dock, &self.bottom_dock, &self.right_dock]
    }

    pub fn dock_at_position(&self, position: DockPosition) -> &Entity<Dock> {
        match position {
            DockPosition::Left => &self.left_dock,
            DockPosition::Bottom => &self.bottom_dock,
            DockPosition::Right => &self.right_dock,
        }
    }

    pub fn is_edited(&self) -> bool {
        self.window_edited
    }

    pub fn add_panel<T: Panel>(
        &mut self,
        panel: Entity<T>,
        window: &mut Window,
        cx: &mut Context<Self>,
    ) {
        let focus_handle = panel.panel_focus_handle(cx);
        cx.on_focus_in(&focus_handle, window, Self::handle_panel_focused)
            .detach();

        let dock_position = panel.position(window, cx);
        let dock = self.dock_at_position(dock_position);

        dock.update(cx, |dock, cx| {
            dock.add_panel(panel, self.weak_self.clone(), window, cx)
        });
    }

    pub fn status_bar(&self) -> &Entity<StatusBar> {
        &self.status_bar
    }

    pub fn app_state(&self) -> &Arc<AppState> {
        &self.app_state
    }

    pub fn user_store(&self) -> &Entity<UserStore> {
        &self.app_state.user_store
    }

    pub fn project(&self) -> &Entity<Project> {
        &self.project
    }

    pub fn recent_navigation_history_iter(
        &self,
        cx: &App,
    ) -> impl Iterator<Item = (ProjectPath, Option<PathBuf>)> {
        let mut abs_paths_opened: HashMap<PathBuf, HashSet<ProjectPath>> = HashMap::default();
        let mut history: HashMap<ProjectPath, (Option<PathBuf>, usize)> = HashMap::default();

        for pane in &self.panes {
            let pane = pane.read(cx);

            pane.nav_history()
                .for_each_entry(cx, |entry, (project_path, fs_path)| {
                    if let Some(fs_path) = &fs_path {
                        abs_paths_opened
                            .entry(fs_path.clone())
                            .or_default()
                            .insert(project_path.clone());
                    }
                    let timestamp = entry.timestamp;
                    match history.entry(project_path) {
                        hash_map::Entry::Occupied(mut entry) => {
                            let (_, old_timestamp) = entry.get();
                            if &timestamp > old_timestamp {
                                entry.insert((fs_path, timestamp));
                            }
                        }
                        hash_map::Entry::Vacant(entry) => {
                            entry.insert((fs_path, timestamp));
                        }
                    }
                });

            if let Some(item) = pane.active_item() {
                if let Some(project_path) = item.project_path(cx) {
                    let fs_path = self.project.read(cx).absolute_path(&project_path, cx);

                    if let Some(fs_path) = &fs_path {
                        abs_paths_opened
                            .entry(fs_path.clone())
                            .or_default()
                            .insert(project_path.clone());
                    }

                    history.insert(project_path, (fs_path, std::usize::MAX));
                }
            }
        }

        history
            .into_iter()
            .sorted_by_key(|(_, (_, order))| *order)
            .map(|(project_path, (fs_path, _))| (project_path, fs_path))
            .rev()
            .filter(move |(history_path, abs_path)| {
                let latest_project_path_opened = abs_path
                    .as_ref()
                    .and_then(|abs_path| abs_paths_opened.get(abs_path))
                    .and_then(|project_paths| {
                        project_paths
                            .iter()
                            .max_by(|b1, b2| b1.worktree_id.cmp(&b2.worktree_id))
                    });

                match latest_project_path_opened {
                    Some(latest_project_path_opened) => latest_project_path_opened == history_path,
                    None => true,
                }
            })
    }

    pub fn recent_navigation_history(
        &self,
        limit: Option<usize>,
        cx: &App,
    ) -> Vec<(ProjectPath, Option<PathBuf>)> {
        self.recent_navigation_history_iter(cx)
            .take(limit.unwrap_or(usize::MAX))
            .collect()
    }

    fn navigate_history(
        &mut self,
        pane: WeakEntity<Pane>,
        mode: NavigationMode,
        window: &mut Window,
        cx: &mut Context<Workspace>,
    ) -> Task<Result<()>> {
        let to_load = if let Some(pane) = pane.upgrade() {
            pane.update(cx, |pane, cx| {
                window.focus(&pane.focus_handle(cx));
                loop {
                    // Retrieve the weak item handle from the history.
                    let entry = pane.nav_history_mut().pop(mode, cx)?;

                    // If the item is still present in this pane, then activate it.
                    if let Some(index) = entry
                        .item
                        .upgrade()
                        .and_then(|v| pane.index_for_item(v.as_ref()))
                    {
                        let prev_active_item_index = pane.active_item_index();
                        pane.nav_history_mut().set_mode(mode);
                        pane.activate_item(index, true, true, window, cx);
                        pane.nav_history_mut().set_mode(NavigationMode::Normal);

                        let mut navigated = prev_active_item_index != pane.active_item_index();
                        if let Some(data) = entry.data {
                            navigated |= pane.active_item()?.navigate(data, window, cx);
                        }

                        if navigated {
                            break None;
                        }
                    } else {
                        // If the item is no longer present in this pane, then retrieve its
                        // path info in order to reopen it.
                        break pane
                            .nav_history()
                            .path_for_item(entry.item.id())
                            .map(|(project_path, abs_path)| (project_path, abs_path, entry));
                    }
                }
            })
        } else {
            None
        };

        if let Some((project_path, abs_path, entry)) = to_load {
            // If the item was no longer present, then load it again from its previous path, first try the local path
            let open_by_project_path = self.load_path(project_path.clone(), window, cx);

            cx.spawn_in(window, async move  |workspace, cx| {
                let open_by_project_path = open_by_project_path.await;
                let mut navigated = false;
                match open_by_project_path
                    .with_context(|| format!("Navigating to {project_path:?}"))
                {
                    Ok((project_entry_id, build_item)) => {
                        let prev_active_item_id = pane.update(cx, |pane, _| {
                            pane.nav_history_mut().set_mode(mode);
                            pane.active_item().map(|p| p.item_id())
                        })?;

                        pane.update_in(cx, |pane, window, cx| {
                            let item = pane.open_item(
                                project_entry_id,
                                true,
                                entry.is_preview,
                                true,
                                None,
                                window, cx,
                                build_item,
                            );
                            navigated |= Some(item.item_id()) != prev_active_item_id;
                            pane.nav_history_mut().set_mode(NavigationMode::Normal);
                            if let Some(data) = entry.data {
                                navigated |= item.navigate(data, window, cx);
                            }
                        })?;
                    }
                    Err(open_by_project_path_e) => {
                        // Fall back to opening by abs path, in case an external file was opened and closed,
                        // and its worktree is now dropped
                        if let Some(abs_path) = abs_path {
                            let prev_active_item_id = pane.update(cx, |pane, _| {
                                pane.nav_history_mut().set_mode(mode);
                                pane.active_item().map(|p| p.item_id())
                            })?;
                            let open_by_abs_path = workspace.update_in(cx, |workspace, window, cx| {
                                workspace.open_abs_path(abs_path.clone(), OpenOptions { visible: Some(OpenVisible::None), ..Default::default() }, window, cx)
                            })?;
                            match open_by_abs_path
                                .await
                                .with_context(|| format!("Navigating to {abs_path:?}"))
                            {
                                Ok(item) => {
                                    pane.update_in(cx, |pane, window, cx| {
                                        navigated |= Some(item.item_id()) != prev_active_item_id;
                                        pane.nav_history_mut().set_mode(NavigationMode::Normal);
                                        if let Some(data) = entry.data {
                                            navigated |= item.navigate(data, window, cx);
                                        }
                                    })?;
                                }
                                Err(open_by_abs_path_e) => {
                                    log::error!("Failed to navigate history: {open_by_project_path_e:#} and {open_by_abs_path_e:#}");
                                }
                            }
                        }
                    }
                }

                if !navigated {
                    workspace
                        .update_in(cx, |workspace, window, cx| {
                            Self::navigate_history(workspace, pane, mode, window, cx)
                        })?
                        .await?;
                }

                Ok(())
            })
        } else {
            Task::ready(Ok(()))
        }
    }

    pub fn go_back(
        &mut self,
        pane: WeakEntity<Pane>,
        window: &mut Window,
        cx: &mut Context<Workspace>,
    ) -> Task<Result<()>> {
        self.navigate_history(pane, NavigationMode::GoingBack, window, cx)
    }

    pub fn go_forward(
        &mut self,
        pane: WeakEntity<Pane>,
        window: &mut Window,
        cx: &mut Context<Workspace>,
    ) -> Task<Result<()>> {
        self.navigate_history(pane, NavigationMode::GoingForward, window, cx)
    }

    pub fn reopen_closed_item(
        &mut self,
        window: &mut Window,
        cx: &mut Context<Workspace>,
    ) -> Task<Result<()>> {
        self.navigate_history(
            self.active_pane().downgrade(),
            NavigationMode::ReopeningClosedItem,
            window,
            cx,
        )
    }

    pub fn client(&self) -> &Arc<Client> {
        &self.app_state.client
    }

    pub fn set_titlebar_item(&mut self, item: AnyView, _: &mut Window, cx: &mut Context<Self>) {
        self.titlebar_item = Some(item);
        cx.notify();
    }

    pub fn set_prompt_for_new_path(&mut self, prompt: PromptForNewPath) {
        self.on_prompt_for_new_path = Some(prompt)
    }

    pub fn set_prompt_for_open_path(&mut self, prompt: PromptForOpenPath) {
        self.on_prompt_for_open_path = Some(prompt)
    }

    pub fn set_terminal_provider(&mut self, provider: impl TerminalProvider + 'static) {
        self.terminal_provider = Some(Box::new(provider));
    }

<<<<<<< HEAD
    pub fn set_debugger_provider(&mut self, provider: impl DebuggerProvider + 'static) {
        self.debugger_provider = Some(Box::new(provider));
    }

=======
>>>>>>> 38afae86
    pub fn serialized_ssh_project(&self) -> Option<SerializedSshProject> {
        self.serialized_ssh_project.clone()
    }

    pub fn set_serialized_ssh_project(&mut self, serialized_ssh_project: SerializedSshProject) {
        self.serialized_ssh_project = Some(serialized_ssh_project);
    }

    pub fn prompt_for_open_path(
        &mut self,
        path_prompt_options: PathPromptOptions,
        lister: DirectoryLister,
        window: &mut Window,
        cx: &mut Context<Self>,
    ) -> oneshot::Receiver<Option<Vec<PathBuf>>> {
        if !lister.is_local(cx) || !WorkspaceSettings::get_global(cx).use_system_path_prompts {
            let prompt = self.on_prompt_for_open_path.take().unwrap();
            let rx = prompt(self, lister, window, cx);
            self.on_prompt_for_open_path = Some(prompt);
            rx
        } else {
            let (tx, rx) = oneshot::channel();
            let abs_path = cx.prompt_for_paths(path_prompt_options);

            cx.spawn_in(window, async move |this, cx| {
                let Ok(result) = abs_path.await else {
                    return Ok(());
                };

                match result {
                    Ok(result) => {
                        tx.send(result).log_err();
                    }
                    Err(err) => {
                        let rx = this.update_in(cx, |this, window, cx| {
                            this.show_portal_error(err.to_string(), cx);
                            let prompt = this.on_prompt_for_open_path.take().unwrap();
                            let rx = prompt(this, lister, window, cx);
                            this.on_prompt_for_open_path = Some(prompt);
                            rx
                        })?;
                        if let Ok(path) = rx.await {
                            tx.send(path).log_err();
                        }
                    }
                };
                anyhow::Ok(())
            })
            .detach();

            rx
        }
    }

    pub fn prompt_for_new_path(
        &mut self,
        window: &mut Window,
        cx: &mut Context<Self>,
    ) -> oneshot::Receiver<Option<ProjectPath>> {
        if (self.project.read(cx).is_via_collab() || self.project.read(cx).is_via_ssh())
            || !WorkspaceSettings::get_global(cx).use_system_path_prompts
        {
            let prompt = self.on_prompt_for_new_path.take().unwrap();
            let rx = prompt(self, window, cx);
            self.on_prompt_for_new_path = Some(prompt);
            return rx;
        }

        let (tx, rx) = oneshot::channel();
        cx.spawn_in(window, async move |this, cx| {
            let abs_path = this.update(cx, |this, cx| {
                let mut relative_to = this
                    .most_recent_active_path(cx)
                    .and_then(|p| p.parent().map(|p| p.to_path_buf()));
                if relative_to.is_none() {
                    let project = this.project.read(cx);
                    relative_to = project
                        .visible_worktrees(cx)
                        .filter_map(|worktree| {
                            Some(worktree.read(cx).as_local()?.abs_path().to_path_buf())
                        })
                        .next()
                };

                cx.prompt_for_new_path(&relative_to.unwrap_or_else(|| PathBuf::from("")))
            })?;
            let abs_path = match abs_path.await? {
                Ok(path) => path,
                Err(err) => {
                    let rx = this.update_in(cx, |this, window, cx| {
                        this.show_portal_error(err.to_string(), cx);

                        let prompt = this.on_prompt_for_new_path.take().unwrap();
                        let rx = prompt(this, window, cx);
                        this.on_prompt_for_new_path = Some(prompt);
                        rx
                    })?;
                    if let Ok(path) = rx.await {
                        tx.send(path).log_err();
                    }
                    return anyhow::Ok(());
                }
            };

            let project_path = abs_path.and_then(|abs_path| {
                this.update(cx, |this, cx| {
                    this.project.update(cx, |project, cx| {
                        project.find_or_create_worktree(abs_path, true, cx)
                    })
                })
                .ok()
            });

            if let Some(project_path) = project_path {
                let (worktree, path) = project_path.await?;
                let worktree_id = worktree.read_with(cx, |worktree, _| worktree.id())?;
                tx.send(Some(ProjectPath {
                    worktree_id,
                    path: path.into(),
                }))
                .ok();
            } else {
                tx.send(None).ok();
            }
            anyhow::Ok(())
        })
        .detach_and_log_err(cx);

        rx
    }

    pub fn titlebar_item(&self) -> Option<AnyView> {
        self.titlebar_item.clone()
    }

    /// Call the given callback with a workspace whose project is local.
    ///
    /// If the given workspace has a local project, then it will be passed
    /// to the callback. Otherwise, a new empty window will be created.
    pub fn with_local_workspace<T, F>(
        &mut self,
        window: &mut Window,
        cx: &mut Context<Self>,
        callback: F,
    ) -> Task<Result<T>>
    where
        T: 'static,
        F: 'static + FnOnce(&mut Workspace, &mut Window, &mut Context<Workspace>) -> T,
    {
        if self.project.read(cx).is_local() {
            Task::ready(Ok(callback(self, window, cx)))
        } else {
            let env = self.project.read(cx).cli_environment(cx);
            let task = Self::new_local(Vec::new(), self.app_state.clone(), None, env, cx);
            cx.spawn_in(window, async move |_vh, cx| {
                let (workspace, _) = task.await?;
                workspace.update(cx, callback)
            })
        }
    }

    pub fn worktrees<'a>(&self, cx: &'a App) -> impl 'a + Iterator<Item = Entity<Worktree>> {
        self.project.read(cx).worktrees(cx)
    }

    pub fn visible_worktrees<'a>(
        &self,
        cx: &'a App,
    ) -> impl 'a + Iterator<Item = Entity<Worktree>> {
        self.project.read(cx).visible_worktrees(cx)
    }

    #[cfg(any(test, feature = "test-support"))]
    pub fn worktree_scans_complete(&self, cx: &App) -> impl Future<Output = ()> + 'static + use<> {
        let futures = self
            .worktrees(cx)
            .filter_map(|worktree| worktree.read(cx).as_local())
            .map(|worktree| worktree.scan_complete())
            .collect::<Vec<_>>();
        async move {
            for future in futures {
                future.await;
            }
        }
    }

    pub fn close_global(_: &CloseWindow, cx: &mut App) {
        cx.defer(|cx| {
            cx.windows().iter().find(|window| {
                window
                    .update(cx, |_, window, _| {
                        if window.is_window_active() {
                            //This can only get called when the window's project connection has been lost
                            //so we don't need to prompt the user for anything and instead just close the window
                            window.remove_window();
                            true
                        } else {
                            false
                        }
                    })
                    .unwrap_or(false)
            });
        });
    }

    pub fn close_window(&mut self, _: &CloseWindow, window: &mut Window, cx: &mut Context<Self>) {
        let prepare = self.prepare_to_close(CloseIntent::CloseWindow, window, cx);
        cx.spawn_in(window, async move |_, cx| {
            if prepare.await? {
                cx.update(|window, _cx| window.remove_window())?;
            }
            anyhow::Ok(())
        })
        .detach_and_log_err(cx)
    }

    pub fn move_focused_panel_to_next_position(
        &mut self,
        _: &MoveFocusedPanelToNextPosition,
        window: &mut Window,
        cx: &mut Context<Self>,
    ) {
        let docks = self.all_docks();
        let active_dock = docks
            .into_iter()
            .find(|dock| dock.focus_handle(cx).contains_focused(window, cx));

        if let Some(dock) = active_dock {
            dock.update(cx, |dock, cx| {
                let active_panel = dock
                    .active_panel()
                    .filter(|panel| panel.panel_focus_handle(cx).contains_focused(window, cx));

                if let Some(panel) = active_panel {
                    panel.move_to_next_position(window, cx);
                }
            })
        }
    }

    pub fn prepare_to_close(
        &mut self,
        close_intent: CloseIntent,
        window: &mut Window,
        cx: &mut Context<Self>,
    ) -> Task<Result<bool>> {
        let active_call = self.active_call().cloned();

        // On Linux and Windows, closing the last window should restore the last workspace.
        let save_last_workspace = cfg!(not(target_os = "macos"))
            && close_intent != CloseIntent::ReplaceWindow
            && cx.windows().len() == 1;

        cx.spawn_in(window, async move |this, cx| {
            let workspace_count = cx.update(|_window, cx| {
                cx.windows()
                    .iter()
                    .filter(|window| window.downcast::<Workspace>().is_some())
                    .count()
            })?;

            if let Some(active_call) = active_call {
                if close_intent != CloseIntent::Quit
                    && workspace_count == 1
                    && active_call.read_with(cx, |call, _| call.room().is_some())?
                {
                    let answer = cx.update(|window, cx| {
                        window.prompt(
                            PromptLevel::Warning,
                            "Do you want to leave the current call?",
                            None,
                            &["Close window and hang up", "Cancel"],
                            cx,
                        )
                    })?;

                    if answer.await.log_err() == Some(1) {
                        return anyhow::Ok(false);
                    } else {
                        active_call
                            .update(cx, |call, cx| call.hang_up(cx))?
                            .await
                            .log_err();
                    }
                }
            }

            let save_result = this
                .update_in(cx, |this, window, cx| {
                    this.save_all_internal(SaveIntent::Close, window, cx)
                })?
                .await;

            // If we're not quitting, but closing, we remove the workspace from
            // the current session.
            if close_intent != CloseIntent::Quit
                && !save_last_workspace
                && save_result.as_ref().map_or(false, |&res| res)
            {
                this.update_in(cx, |this, window, cx| this.remove_from_session(window, cx))?
                    .await;
            }

            save_result
        })
    }

    fn save_all(&mut self, action: &SaveAll, window: &mut Window, cx: &mut Context<Self>) {
        self.save_all_internal(
            action.save_intent.unwrap_or(SaveIntent::SaveAll),
            window,
            cx,
        )
        .detach_and_log_err(cx);
    }

    fn send_keystrokes(
        &mut self,
        action: &SendKeystrokes,
        window: &mut Window,
        cx: &mut Context<Self>,
    ) {
        let mut state = self.dispatching_keystrokes.borrow_mut();
        if !state.0.insert(action.0.clone()) {
            cx.propagate();
            return;
        }
        let mut keystrokes: Vec<Keystroke> = action
            .0
            .split(' ')
            .flat_map(|k| Keystroke::parse(k).log_err())
            .collect();
        keystrokes.reverse();

        state.1.append(&mut keystrokes);
        drop(state);

        let keystrokes = self.dispatching_keystrokes.clone();
        window
            .spawn(cx, async move |cx| {
                // limit to 100 keystrokes to avoid infinite recursion.
                for _ in 0..100 {
                    let Some(keystroke) = keystrokes.borrow_mut().1.pop() else {
                        keystrokes.borrow_mut().0.clear();
                        return Ok(());
                    };
                    cx.update(|window, cx| {
                        let focused = window.focused(cx);
                        window.dispatch_keystroke(keystroke.clone(), cx);
                        if window.focused(cx) != focused {
                            // dispatch_keystroke may cause the focus to change.
                            // draw's side effect is to schedule the FocusChanged events in the current flush effect cycle
                            // And we need that to happen before the next keystroke to keep vim mode happy...
                            // (Note that the tests always do this implicitly, so you must manually test with something like:
                            //   "bindings": { "g z": ["workspace::SendKeystrokes", ": j <enter> u"]}
                            // )
                            window.draw(cx);
                        }
                    })?;
                }

                *keystrokes.borrow_mut() = Default::default();
                Err(anyhow!("over 100 keystrokes passed to send_keystrokes"))
            })
            .detach_and_log_err(cx);
    }

    fn save_all_internal(
        &mut self,
        mut save_intent: SaveIntent,
        window: &mut Window,
        cx: &mut Context<Self>,
    ) -> Task<Result<bool>> {
        if self.project.read(cx).is_disconnected(cx) {
            return Task::ready(Ok(true));
        }
        let dirty_items = self
            .panes
            .iter()
            .flat_map(|pane| {
                pane.read(cx).items().filter_map(|item| {
                    if item.is_dirty(cx) {
                        item.tab_description(0, cx);
                        Some((pane.downgrade(), item.boxed_clone()))
                    } else {
                        None
                    }
                })
            })
            .collect::<Vec<_>>();

        let project = self.project.clone();
        cx.spawn_in(window, async move |workspace, cx| {
            let dirty_items = if save_intent == SaveIntent::Close && !dirty_items.is_empty() {
                let (serialize_tasks, remaining_dirty_items) =
                    workspace.update_in(cx, |workspace, window, cx| {
                        let mut remaining_dirty_items = Vec::new();
                        let mut serialize_tasks = Vec::new();
                        for (pane, item) in dirty_items {
                            if let Some(task) = item
                                .to_serializable_item_handle(cx)
                                .and_then(|handle| handle.serialize(workspace, true, window, cx))
                            {
                                serialize_tasks.push(task);
                            } else {
                                remaining_dirty_items.push((pane, item));
                            }
                        }
                        (serialize_tasks, remaining_dirty_items)
                    })?;

                futures::future::try_join_all(serialize_tasks).await?;

                if remaining_dirty_items.len() > 1 {
                    let answer = workspace.update_in(cx, |_, window, cx| {
                        let detail = Pane::file_names_for_prompt(
                            &mut remaining_dirty_items.iter().map(|(_, handle)| handle),
                            cx,
                        );
                        window.prompt(
                            PromptLevel::Warning,
                            &"Do you want to save all changes in the following files?",
                            Some(&detail),
                            &["Save all", "Discard all", "Cancel"],
                            cx,
                        )
                    })?;
                    match answer.await.log_err() {
                        Some(0) => save_intent = SaveIntent::SaveAll,
                        Some(1) => save_intent = SaveIntent::Skip,
                        Some(2) => return Ok(false),
                        _ => {}
                    }
                }

                remaining_dirty_items
            } else {
                dirty_items
            };

            for (pane, item) in dirty_items {
                let (singleton, project_entry_ids) =
                    cx.update(|_, cx| (item.is_singleton(cx), item.project_entry_ids(cx)))?;
                if singleton || !project_entry_ids.is_empty() {
                    if !Pane::save_item(project.clone(), &pane, &*item, save_intent, cx).await? {
                        return Ok(false);
                    }
                }
            }
            Ok(true)
        })
    }

    pub fn open_workspace_for_paths(
        &mut self,
        replace_current_window: bool,
        paths: Vec<PathBuf>,
        window: &mut Window,
        cx: &mut Context<Self>,
    ) -> Task<Result<()>> {
        let window_handle = window.window_handle().downcast::<Self>();
        let is_remote = self.project.read(cx).is_via_collab();
        let has_worktree = self.project.read(cx).worktrees(cx).next().is_some();
        let has_dirty_items = self.items(cx).any(|item| item.is_dirty(cx));

        let window_to_replace = if replace_current_window {
            window_handle
        } else if is_remote || has_worktree || has_dirty_items {
            None
        } else {
            window_handle
        };
        let app_state = self.app_state.clone();

        cx.spawn(async move |_, cx| {
            cx.update(|cx| {
                open_paths(
                    &paths,
                    app_state,
                    OpenOptions {
                        replace_window: window_to_replace,
                        ..Default::default()
                    },
                    cx,
                )
            })?
            .await?;
            Ok(())
        })
    }

    #[allow(clippy::type_complexity)]
    pub fn open_paths(
        &mut self,
        mut abs_paths: Vec<PathBuf>,
        options: OpenOptions,
        pane: Option<WeakEntity<Pane>>,
        window: &mut Window,
        cx: &mut Context<Self>,
    ) -> Task<Vec<Option<Result<Box<dyn ItemHandle>, anyhow::Error>>>> {
        log::info!("open paths {abs_paths:?}");

        let fs = self.app_state.fs.clone();

        // Sort the paths to ensure we add worktrees for parents before their children.
        abs_paths.sort_unstable();
        cx.spawn_in(window, async move |this, cx| {
            let mut tasks = Vec::with_capacity(abs_paths.len());

            for abs_path in &abs_paths {
                let visible = match options.visible.as_ref().unwrap_or(&OpenVisible::None) {
                    OpenVisible::All => Some(true),
                    OpenVisible::None => Some(false),
                    OpenVisible::OnlyFiles => match fs.metadata(abs_path).await.log_err() {
                        Some(Some(metadata)) => Some(!metadata.is_dir),
                        Some(None) => Some(true),
                        None => None,
                    },
                    OpenVisible::OnlyDirectories => match fs.metadata(abs_path).await.log_err() {
                        Some(Some(metadata)) => Some(metadata.is_dir),
                        Some(None) => Some(false),
                        None => None,
                    },
                };
                let project_path = match visible {
                    Some(visible) => match this
                        .update(cx, |this, cx| {
                            Workspace::project_path_for_path(
                                this.project.clone(),
                                abs_path,
                                visible,
                                cx,
                            )
                        })
                        .log_err()
                    {
                        Some(project_path) => project_path.await.log_err(),
                        None => None,
                    },
                    None => None,
                };

                let this = this.clone();
                let abs_path: Arc<Path> = SanitizedPath::from(abs_path.clone()).into();
                let fs = fs.clone();
                let pane = pane.clone();
                let task = cx.spawn(async move |cx| {
                    let (worktree, project_path) = project_path?;
                    if fs.is_dir(&abs_path).await {
                        this.update(cx, |workspace, cx| {
                            let worktree = worktree.read(cx);
                            let worktree_abs_path = worktree.abs_path();
                            let entry_id = if abs_path.as_ref() == worktree_abs_path.as_ref() {
                                worktree.root_entry()
                            } else {
                                abs_path
                                    .strip_prefix(worktree_abs_path.as_ref())
                                    .ok()
                                    .and_then(|relative_path| {
                                        worktree.entry_for_path(relative_path)
                                    })
                            }
                            .map(|entry| entry.id);
                            if let Some(entry_id) = entry_id {
                                workspace.project.update(cx, |_, cx| {
                                    cx.emit(project::Event::ActiveEntryChanged(Some(entry_id)));
                                })
                            }
                        })
                        .log_err()?;
                        None
                    } else {
                        Some(
                            this.update_in(cx, |this, window, cx| {
                                this.open_path(
                                    project_path,
                                    pane,
                                    options.focus.unwrap_or(true),
                                    window,
                                    cx,
                                )
                            })
                            .log_err()?
                            .await,
                        )
                    }
                });
                tasks.push(task);
            }

            futures::future::join_all(tasks).await
        })
    }

    pub fn open_resolved_path(
        &mut self,
        path: ResolvedPath,
        window: &mut Window,
        cx: &mut Context<Self>,
    ) -> Task<anyhow::Result<Box<dyn ItemHandle>>> {
        match path {
            ResolvedPath::ProjectPath { project_path, .. } => {
                self.open_path(project_path, None, true, window, cx)
            }
            ResolvedPath::AbsPath { path, .. } => self.open_abs_path(
                path,
                OpenOptions {
                    visible: Some(OpenVisible::None),
                    ..Default::default()
                },
                window,
                cx,
            ),
        }
    }

    pub fn absolute_path_of_worktree(
        &self,
        worktree_id: WorktreeId,
        cx: &mut Context<Self>,
    ) -> Option<PathBuf> {
        self.project
            .read(cx)
            .worktree_for_id(worktree_id, cx)
            // TODO: use `abs_path` or `root_dir`
            .map(|wt| wt.read(cx).abs_path().as_ref().to_path_buf())
    }

    fn add_folder_to_project(
        &mut self,
        _: &AddFolderToProject,
        window: &mut Window,
        cx: &mut Context<Self>,
    ) {
        let project = self.project.read(cx);
        if project.is_via_collab() {
            self.show_error(
                &anyhow!("You cannot add folders to someone else's project"),
                cx,
            );
            return;
        }
        let paths = self.prompt_for_open_path(
            PathPromptOptions {
                files: false,
                directories: true,
                multiple: true,
            },
            DirectoryLister::Project(self.project.clone()),
            window,
            cx,
        );
        cx.spawn_in(window, async move |this, cx| {
            if let Some(paths) = paths.await.log_err().flatten() {
                let results = this
                    .update_in(cx, |this, window, cx| {
                        this.open_paths(
                            paths,
                            OpenOptions {
                                visible: Some(OpenVisible::All),
                                ..Default::default()
                            },
                            None,
                            window,
                            cx,
                        )
                    })?
                    .await;
                for result in results.into_iter().flatten() {
                    result.log_err();
                }
            }
            anyhow::Ok(())
        })
        .detach_and_log_err(cx);
    }

    pub fn project_path_for_path(
        project: Entity<Project>,
        abs_path: &Path,
        visible: bool,
        cx: &mut App,
    ) -> Task<Result<(Entity<Worktree>, ProjectPath)>> {
        let entry = project.update(cx, |project, cx| {
            project.find_or_create_worktree(abs_path, visible, cx)
        });
        cx.spawn(async move |cx| {
            let (worktree, path) = entry.await?;
            let worktree_id = worktree.update(cx, |t, _| t.id())?;
            Ok((
                worktree,
                ProjectPath {
                    worktree_id,
                    path: path.into(),
                },
            ))
        })
    }

    pub fn items<'a>(&'a self, cx: &'a App) -> impl 'a + Iterator<Item = &'a Box<dyn ItemHandle>> {
        self.panes.iter().flat_map(|pane| pane.read(cx).items())
    }

    pub fn item_of_type<T: Item>(&self, cx: &App) -> Option<Entity<T>> {
        self.items_of_type(cx).max_by_key(|item| item.item_id())
    }

    pub fn items_of_type<'a, T: Item>(
        &'a self,
        cx: &'a App,
    ) -> impl 'a + Iterator<Item = Entity<T>> {
        self.panes
            .iter()
            .flat_map(|pane| pane.read(cx).items_of_type())
    }

    pub fn active_item(&self, cx: &App) -> Option<Box<dyn ItemHandle>> {
        self.active_pane().read(cx).active_item()
    }

    pub fn active_item_as<I: 'static>(&self, cx: &App) -> Option<Entity<I>> {
        let item = self.active_item(cx)?;
        item.to_any().downcast::<I>().ok()
    }

    fn active_project_path(&self, cx: &App) -> Option<ProjectPath> {
        self.active_item(cx).and_then(|item| item.project_path(cx))
    }

    pub fn most_recent_active_path(&self, cx: &App) -> Option<PathBuf> {
        self.recent_navigation_history_iter(cx)
            .filter_map(|(path, abs_path)| {
                let worktree = self
                    .project
                    .read(cx)
                    .worktree_for_id(path.worktree_id, cx)?;
                if worktree.read(cx).is_visible() {
                    abs_path
                } else {
                    None
                }
            })
            .next()
    }

    pub fn save_active_item(
        &mut self,
        save_intent: SaveIntent,
        window: &mut Window,
        cx: &mut App,
    ) -> Task<Result<()>> {
        let project = self.project.clone();
        let pane = self.active_pane();
        let item = pane.read(cx).active_item();
        let pane = pane.downgrade();

        window.spawn(cx, async move |mut cx| {
            if let Some(item) = item {
                Pane::save_item(project, &pane, item.as_ref(), save_intent, &mut cx)
                    .await
                    .map(|_| ())
            } else {
                Ok(())
            }
        })
    }

    pub fn close_inactive_items_and_panes(
        &mut self,
        action: &CloseInactiveTabsAndPanes,
        window: &mut Window,
        cx: &mut Context<Self>,
    ) {
        if let Some(task) = self.close_all_internal(
            true,
            action.save_intent.unwrap_or(SaveIntent::Close),
            window,
            cx,
        ) {
            task.detach_and_log_err(cx)
        }
    }

    pub fn close_all_items_and_panes(
        &mut self,
        action: &CloseAllItemsAndPanes,
        window: &mut Window,
        cx: &mut Context<Self>,
    ) {
        if let Some(task) = self.close_all_internal(
            false,
            action.save_intent.unwrap_or(SaveIntent::Close),
            window,
            cx,
        ) {
            task.detach_and_log_err(cx)
        }
    }

    fn close_all_internal(
        &mut self,
        retain_active_pane: bool,
        save_intent: SaveIntent,
        window: &mut Window,
        cx: &mut Context<Self>,
    ) -> Option<Task<Result<()>>> {
        let current_pane = self.active_pane();

        let mut tasks = Vec::new();

        if retain_active_pane {
            if let Some(current_pane_close) = current_pane.update(cx, |pane, cx| {
                pane.close_inactive_items(
                    &CloseInactiveItems {
                        save_intent: None,
                        close_pinned: false,
                    },
                    window,
                    cx,
                )
            }) {
                tasks.push(current_pane_close);
            };
        }

        for pane in self.panes() {
            if retain_active_pane && pane.entity_id() == current_pane.entity_id() {
                continue;
            }

            if let Some(close_pane_items) = pane.update(cx, |pane: &mut Pane, cx| {
                pane.close_all_items(
                    &CloseAllItems {
                        save_intent: Some(save_intent),
                        close_pinned: false,
                    },
                    window,
                    cx,
                )
            }) {
                tasks.push(close_pane_items)
            }
        }

        if tasks.is_empty() {
            None
        } else {
            Some(cx.spawn_in(window, async move |_, _| {
                for task in tasks {
                    task.await?
                }
                Ok(())
            }))
        }
    }

    pub fn is_dock_at_position_open(&self, position: DockPosition, cx: &mut Context<Self>) -> bool {
        self.dock_at_position(position).read(cx).is_open()
    }

    pub fn toggle_dock(
        &mut self,
        dock_side: DockPosition,
        window: &mut Window,
        cx: &mut Context<Self>,
    ) {
        let dock = self.dock_at_position(dock_side);
        let mut focus_center = false;
        let mut reveal_dock = false;
        dock.update(cx, |dock, cx| {
            let other_is_zoomed = self.zoomed.is_some() && self.zoomed_position != Some(dock_side);
            let was_visible = dock.is_open() && !other_is_zoomed;
            dock.set_open(!was_visible, window, cx);

            if dock.active_panel().is_none() {
                let Some(panel_ix) = dock
                    .first_enabled_panel_idx(cx)
                    .log_with_level(log::Level::Info)
                else {
                    return;
                };
                dock.activate_panel(panel_ix, window, cx);
            }

            if let Some(active_panel) = dock.active_panel() {
                if was_visible {
                    if active_panel
                        .panel_focus_handle(cx)
                        .contains_focused(window, cx)
                    {
                        focus_center = true;
                    }
                } else {
                    let focus_handle = &active_panel.panel_focus_handle(cx);
                    window.focus(focus_handle);
                    reveal_dock = true;
                }
            }
        });

        if reveal_dock {
            self.dismiss_zoomed_items_to_reveal(Some(dock_side), window, cx);
        }

        if focus_center {
            self.active_pane
                .update(cx, |pane, cx| window.focus(&pane.focus_handle(cx)))
        }

        cx.notify();
        self.serialize_workspace(window, cx);
    }

    pub fn close_all_docks(&mut self, window: &mut Window, cx: &mut Context<Self>) {
        for dock in self.all_docks() {
            dock.update(cx, |dock, cx| {
                dock.set_open(false, window, cx);
            });
        }

        cx.focus_self(window);
        cx.notify();
        self.serialize_workspace(window, cx);
    }

    /// Transfer focus to the panel of the given type.
    pub fn focus_panel<T: Panel>(
        &mut self,
        window: &mut Window,
        cx: &mut Context<Self>,
    ) -> Option<Entity<T>> {
        let panel = self.focus_or_unfocus_panel::<T>(window, cx, |_, _, _| true)?;
        panel.to_any().downcast().ok()
    }

    /// Focus the panel of the given type if it isn't already focused. If it is
    /// already focused, then transfer focus back to the workspace center.
    pub fn toggle_panel_focus<T: Panel>(&mut self, window: &mut Window, cx: &mut Context<Self>) {
        self.focus_or_unfocus_panel::<T>(window, cx, |panel, window, cx| {
            !panel.panel_focus_handle(cx).contains_focused(window, cx)
        });
    }

    pub fn activate_panel_for_proto_id(
        &mut self,
        panel_id: PanelId,
        window: &mut Window,
        cx: &mut Context<Self>,
    ) -> Option<Arc<dyn PanelHandle>> {
        let mut panel = None;
        for dock in self.all_docks() {
            if let Some(panel_index) = dock.read(cx).panel_index_for_proto_id(panel_id) {
                panel = dock.update(cx, |dock, cx| {
                    dock.activate_panel(panel_index, window, cx);
                    dock.set_open(true, window, cx);
                    dock.active_panel().cloned()
                });
                break;
            }
        }

        if panel.is_some() {
            cx.notify();
            self.serialize_workspace(window, cx);
        }

        panel
    }

    /// Focus or unfocus the given panel type, depending on the given callback.
    fn focus_or_unfocus_panel<T: Panel>(
        &mut self,
        window: &mut Window,
        cx: &mut Context<Self>,
        should_focus: impl Fn(&dyn PanelHandle, &mut Window, &mut Context<Dock>) -> bool,
    ) -> Option<Arc<dyn PanelHandle>> {
        let mut result_panel = None;
        let mut serialize = false;
        for dock in self.all_docks() {
            if let Some(panel_index) = dock.read(cx).panel_index_for_type::<T>() {
                let mut focus_center = false;
                let panel = dock.update(cx, |dock, cx| {
                    dock.activate_panel(panel_index, window, cx);

                    let panel = dock.active_panel().cloned();
                    if let Some(panel) = panel.as_ref() {
                        if should_focus(&**panel, window, cx) {
                            dock.set_open(true, window, cx);
                            panel.panel_focus_handle(cx).focus(window);
                        } else {
                            focus_center = true;
                        }
                    }
                    panel
                });

                if focus_center {
                    self.active_pane
                        .update(cx, |pane, cx| window.focus(&pane.focus_handle(cx)))
                }

                result_panel = panel;
                serialize = true;
                break;
            }
        }

        if serialize {
            self.serialize_workspace(window, cx);
        }

        cx.notify();
        result_panel
    }

    /// Open the panel of the given type
    pub fn open_panel<T: Panel>(&mut self, window: &mut Window, cx: &mut Context<Self>) {
        for dock in self.all_docks() {
            if let Some(panel_index) = dock.read(cx).panel_index_for_type::<T>() {
                dock.update(cx, |dock, cx| {
                    dock.activate_panel(panel_index, window, cx);
                    dock.set_open(true, window, cx);
                });
            }
        }
    }

    pub fn panel<T: Panel>(&self, cx: &App) -> Option<Entity<T>> {
        self.all_docks()
            .iter()
            .find_map(|dock| dock.read(cx).panel::<T>())
    }

    fn dismiss_zoomed_items_to_reveal(
        &mut self,
        dock_to_reveal: Option<DockPosition>,
        window: &mut Window,
        cx: &mut Context<Self>,
    ) {
        // If a center pane is zoomed, unzoom it.
        for pane in &self.panes {
            if pane != &self.active_pane || dock_to_reveal.is_some() {
                pane.update(cx, |pane, cx| pane.set_zoomed(false, cx));
            }
        }

        // If another dock is zoomed, hide it.
        let mut focus_center = false;
        for dock in self.all_docks() {
            dock.update(cx, |dock, cx| {
                if Some(dock.position()) != dock_to_reveal {
                    if let Some(panel) = dock.active_panel() {
                        if panel.is_zoomed(window, cx) {
                            focus_center |=
                                panel.panel_focus_handle(cx).contains_focused(window, cx);
                            dock.set_open(false, window, cx);
                        }
                    }
                }
            });
        }

        if focus_center {
            self.active_pane
                .update(cx, |pane, cx| window.focus(&pane.focus_handle(cx)))
        }

        if self.zoomed_position != dock_to_reveal {
            self.zoomed = None;
            self.zoomed_position = None;
            cx.emit(Event::ZoomChanged);
        }

        cx.notify();
    }

    fn add_pane(&mut self, window: &mut Window, cx: &mut Context<Self>) -> Entity<Pane> {
        let pane = cx.new(|cx| {
            let mut pane = Pane::new(
                self.weak_handle(),
                self.project.clone(),
                self.pane_history_timestamp.clone(),
                None,
                NewFile.boxed_clone(),
                window,
                cx,
            );
            pane.set_can_split(Some(Arc::new(|_, _, _, _| true)));
            pane
        });
        cx.subscribe_in(&pane, window, Self::handle_pane_event)
            .detach();
        self.panes.push(pane.clone());

        window.focus(&pane.focus_handle(cx));

        cx.emit(Event::PaneAdded(pane.clone()));
        pane
    }

    pub fn add_item_to_center(
        &mut self,
        item: Box<dyn ItemHandle>,
        window: &mut Window,
        cx: &mut Context<Self>,
    ) -> bool {
        if let Some(center_pane) = self.last_active_center_pane.clone() {
            if let Some(center_pane) = center_pane.upgrade() {
                center_pane.update(cx, |pane, cx| {
                    pane.add_item(item, true, true, None, window, cx)
                });
                true
            } else {
                false
            }
        } else {
            false
        }
    }

    pub fn add_item_to_active_pane(
        &mut self,
        item: Box<dyn ItemHandle>,
        destination_index: Option<usize>,
        focus_item: bool,
        window: &mut Window,
        cx: &mut App,
    ) {
        self.add_item(
            self.active_pane.clone(),
            item,
            destination_index,
            false,
            focus_item,
            window,
            cx,
        )
    }

    pub fn add_item(
        &mut self,
        pane: Entity<Pane>,
        item: Box<dyn ItemHandle>,
        destination_index: Option<usize>,
        activate_pane: bool,
        focus_item: bool,
        window: &mut Window,
        cx: &mut App,
    ) {
        if let Some(text) = item.telemetry_event_text(cx) {
            telemetry::event!(text);
        }

        pane.update(cx, |pane, cx| {
            pane.add_item(
                item,
                activate_pane,
                focus_item,
                destination_index,
                window,
                cx,
            )
        });
    }

    pub fn split_item(
        &mut self,
        split_direction: SplitDirection,
        item: Box<dyn ItemHandle>,
        window: &mut Window,
        cx: &mut Context<Self>,
    ) {
        let new_pane = self.split_pane(self.active_pane.clone(), split_direction, window, cx);
        self.add_item(new_pane, item, None, true, true, window, cx);
    }

    pub fn open_abs_path(
        &mut self,
        abs_path: PathBuf,
        options: OpenOptions,
        window: &mut Window,
        cx: &mut Context<Self>,
    ) -> Task<anyhow::Result<Box<dyn ItemHandle>>> {
        cx.spawn_in(window, async move |workspace, cx| {
            let open_paths_task_result = workspace
                .update_in(cx, |workspace, window, cx| {
                    workspace.open_paths(vec![abs_path.clone()], options, None, window, cx)
                })
                .with_context(|| format!("open abs path {abs_path:?} task spawn"))?
                .await;
            anyhow::ensure!(
                open_paths_task_result.len() == 1,
                "open abs path {abs_path:?} task returned incorrect number of results"
            );
            match open_paths_task_result
                .into_iter()
                .next()
                .expect("ensured single task result")
            {
                Some(open_result) => {
                    open_result.with_context(|| format!("open abs path {abs_path:?} task join"))
                }
                None => anyhow::bail!("open abs path {abs_path:?} task returned None"),
            }
        })
    }

    pub fn split_abs_path(
        &mut self,
        abs_path: PathBuf,
        visible: bool,
        window: &mut Window,
        cx: &mut Context<Self>,
    ) -> Task<anyhow::Result<Box<dyn ItemHandle>>> {
        let project_path_task =
            Workspace::project_path_for_path(self.project.clone(), &abs_path, visible, cx);
        cx.spawn_in(window, async move |this, cx| {
            let (_, path) = project_path_task.await?;
            this.update_in(cx, |this, window, cx| this.split_path(path, window, cx))?
                .await
        })
    }

    pub fn open_path(
        &mut self,
        path: impl Into<ProjectPath>,
        pane: Option<WeakEntity<Pane>>,
        focus_item: bool,
        window: &mut Window,
        cx: &mut App,
    ) -> Task<Result<Box<dyn ItemHandle>, anyhow::Error>> {
        self.open_path_preview(path, pane, focus_item, false, true, window, cx)
    }

    pub fn open_path_preview(
        &mut self,
        path: impl Into<ProjectPath>,
        pane: Option<WeakEntity<Pane>>,
        focus_item: bool,
        allow_preview: bool,
        activate: bool,
        window: &mut Window,
        cx: &mut App,
    ) -> Task<Result<Box<dyn ItemHandle>, anyhow::Error>> {
        let pane = pane.unwrap_or_else(|| {
            self.last_active_center_pane.clone().unwrap_or_else(|| {
                self.panes
                    .first()
                    .expect("There must be an active pane")
                    .downgrade()
            })
        });

        let task = self.load_path(path.into(), window, cx);
        window.spawn(cx, async move |cx| {
            let (project_entry_id, build_item) = task.await?;
            let result = pane.update_in(cx, |pane, window, cx| {
                let result = pane.open_item(
                    project_entry_id,
                    focus_item,
                    allow_preview,
                    activate,
                    None,
                    window,
                    cx,
                    build_item,
                );

                result
            });
            result
        })
    }

    pub fn split_path(
        &mut self,
        path: impl Into<ProjectPath>,
        window: &mut Window,
        cx: &mut Context<Self>,
    ) -> Task<Result<Box<dyn ItemHandle>, anyhow::Error>> {
        self.split_path_preview(path, false, None, window, cx)
    }

    pub fn split_path_preview(
        &mut self,
        path: impl Into<ProjectPath>,
        allow_preview: bool,
        split_direction: Option<SplitDirection>,
        window: &mut Window,
        cx: &mut Context<Self>,
    ) -> Task<Result<Box<dyn ItemHandle>, anyhow::Error>> {
        let pane = self.last_active_center_pane.clone().unwrap_or_else(|| {
            self.panes
                .first()
                .expect("There must be an active pane")
                .downgrade()
        });

        if let Member::Pane(center_pane) = &self.center.root {
            if center_pane.read(cx).items_len() == 0 {
                return self.open_path(path, Some(pane), true, window, cx);
            }
        }

        let task = self.load_path(path.into(), window, cx);
        cx.spawn_in(window, async move |this, cx| {
            let (project_entry_id, build_item) = task.await?;
            this.update_in(cx, move |this, window, cx| -> Option<_> {
                let pane = pane.upgrade()?;
                let new_pane = this.split_pane(
                    pane,
                    split_direction.unwrap_or(SplitDirection::Right),
                    window,
                    cx,
                );
                new_pane.update(cx, |new_pane, cx| {
                    Some(new_pane.open_item(
                        project_entry_id,
                        true,
                        allow_preview,
                        true,
                        None,
                        window,
                        cx,
                        build_item,
                    ))
                })
            })
            .map(|option| option.ok_or_else(|| anyhow!("pane was dropped")))?
        })
    }

    fn load_path(
        &mut self,
        path: ProjectPath,
        window: &mut Window,
        cx: &mut App,
    ) -> Task<Result<(Option<ProjectEntryId>, WorkspaceItemBuilder)>> {
        let project = self.project().clone();
        let project_item_builders = cx.default_global::<ProjectItemOpeners>().clone();
        let Some(open_project_item) = project_item_builders
            .iter()
            .rev()
            .find_map(|open_project_item| open_project_item(&project, &path, window, cx))
        else {
            return Task::ready(Err(anyhow!("cannot open file {:?}", path.path)));
        };
        open_project_item
    }

    pub fn find_project_item<T>(
        &self,
        pane: &Entity<Pane>,
        project_item: &Entity<T::Item>,
        cx: &App,
    ) -> Option<Entity<T>>
    where
        T: ProjectItem,
    {
        use project::ProjectItem as _;
        let project_item = project_item.read(cx);
        let entry_id = project_item.entry_id(cx);
        let project_path = project_item.project_path(cx);

        let mut item = None;
        if let Some(entry_id) = entry_id {
            item = pane.read(cx).item_for_entry(entry_id, cx);
        }
        if item.is_none() {
            if let Some(project_path) = project_path {
                item = pane.read(cx).item_for_path(project_path, cx);
            }
        }

        item.and_then(|item| item.downcast::<T>())
    }

    pub fn is_project_item_open<T>(
        &self,
        pane: &Entity<Pane>,
        project_item: &Entity<T::Item>,
        cx: &App,
    ) -> bool
    where
        T: ProjectItem,
    {
        self.find_project_item::<T>(pane, project_item, cx)
            .is_some()
    }

    pub fn open_project_item<T>(
        &mut self,
        pane: Entity<Pane>,
        project_item: Entity<T::Item>,
        activate_pane: bool,
        focus_item: bool,
        window: &mut Window,
        cx: &mut Context<Self>,
    ) -> Entity<T>
    where
        T: ProjectItem,
    {
        if let Some(item) = self.find_project_item(&pane, &project_item, cx) {
            self.activate_item(&item, activate_pane, focus_item, window, cx);
            return item;
        }

        let item = pane.update(cx, |pane, cx| {
            cx.new(|cx| T::for_project_item(self.project().clone(), pane, project_item, window, cx))
        });
        let item_id = item.item_id();
        let mut destination_index = None;
        pane.update(cx, |pane, cx| {
            if PreviewTabsSettings::get_global(cx).enable_preview_from_code_navigation {
                if let Some(preview_item_id) = pane.preview_item_id() {
                    if preview_item_id != item_id {
                        destination_index = pane.close_current_preview_item(window, cx);
                    }
                }
            }
            pane.set_preview_item_id(Some(item.item_id()), cx)
        });

        self.add_item(
            pane,
            Box::new(item.clone()),
            destination_index,
            activate_pane,
            focus_item,
            window,
            cx,
        );
        item
    }

    pub fn open_shared_screen(
        &mut self,
        peer_id: PeerId,
        window: &mut Window,
        cx: &mut Context<Self>,
    ) {
        if let Some(shared_screen) =
            self.shared_screen_for_peer(peer_id, &self.active_pane, window, cx)
        {
            self.active_pane.update(cx, |pane, cx| {
                pane.add_item(Box::new(shared_screen), false, true, None, window, cx)
            });
        }
    }

    pub fn activate_item(
        &mut self,
        item: &dyn ItemHandle,
        activate_pane: bool,
        focus_item: bool,
        window: &mut Window,
        cx: &mut App,
    ) -> bool {
        let result = self.panes.iter().find_map(|pane| {
            pane.read(cx)
                .index_for_item(item)
                .map(|ix| (pane.clone(), ix))
        });
        if let Some((pane, ix)) = result {
            pane.update(cx, |pane, cx| {
                pane.activate_item(ix, activate_pane, focus_item, window, cx)
            });
            true
        } else {
            false
        }
    }

    fn activate_pane_at_index(
        &mut self,
        action: &ActivatePane,
        window: &mut Window,
        cx: &mut Context<Self>,
    ) {
        let panes = self.center.panes();
        if let Some(pane) = panes.get(action.0).map(|p| (*p).clone()) {
            window.focus(&pane.focus_handle(cx));
        } else {
            self.split_and_clone(self.active_pane.clone(), SplitDirection::Right, window, cx);
        }
    }

    fn move_item_to_pane_at_index(
        &mut self,
        action: &MoveItemToPane,
        window: &mut Window,
        cx: &mut Context<Self>,
    ) {
        let Some(&target_pane) = self.center.panes().get(action.destination) else {
            return;
        };
        move_active_item(
            &self.active_pane,
            target_pane,
            action.focus,
            true,
            window,
            cx,
        );
    }

    pub fn activate_next_pane(&mut self, window: &mut Window, cx: &mut App) {
        let panes = self.center.panes();
        if let Some(ix) = panes.iter().position(|pane| **pane == self.active_pane) {
            let next_ix = (ix + 1) % panes.len();
            let next_pane = panes[next_ix].clone();
            window.focus(&next_pane.focus_handle(cx));
        }
    }

    pub fn activate_previous_pane(&mut self, window: &mut Window, cx: &mut App) {
        let panes = self.center.panes();
        if let Some(ix) = panes.iter().position(|pane| **pane == self.active_pane) {
            let prev_ix = cmp::min(ix.wrapping_sub(1), panes.len() - 1);
            let prev_pane = panes[prev_ix].clone();
            window.focus(&prev_pane.focus_handle(cx));
        }
    }

    pub fn activate_pane_in_direction(
        &mut self,
        direction: SplitDirection,
        window: &mut Window,
        cx: &mut App,
    ) {
        use ActivateInDirectionTarget as Target;
        enum Origin {
            LeftDock,
            RightDock,
            BottomDock,
            Center,
        }

        let origin: Origin = [
            (&self.left_dock, Origin::LeftDock),
            (&self.right_dock, Origin::RightDock),
            (&self.bottom_dock, Origin::BottomDock),
        ]
        .into_iter()
        .find_map(|(dock, origin)| {
            if dock.focus_handle(cx).contains_focused(window, cx) && dock.read(cx).is_open() {
                Some(origin)
            } else {
                None
            }
        })
        .unwrap_or(Origin::Center);

        let get_last_active_pane = || {
            let pane = self
                .last_active_center_pane
                .clone()
                .unwrap_or_else(|| {
                    self.panes
                        .first()
                        .expect("There must be an active pane")
                        .downgrade()
                })
                .upgrade()?;
            (pane.read(cx).items_len() != 0).then_some(pane)
        };

        let try_dock =
            |dock: &Entity<Dock>| dock.read(cx).is_open().then(|| Target::Dock(dock.clone()));

        let target = match (origin, direction) {
            // We're in the center, so we first try to go to a different pane,
            // otherwise try to go to a dock.
            (Origin::Center, direction) => {
                if let Some(pane) = self.find_pane_in_direction(direction, cx) {
                    Some(Target::Pane(pane))
                } else {
                    match direction {
                        SplitDirection::Up => None,
                        SplitDirection::Down => try_dock(&self.bottom_dock),
                        SplitDirection::Left => try_dock(&self.left_dock),
                        SplitDirection::Right => try_dock(&self.right_dock),
                    }
                }
            }

            (Origin::LeftDock, SplitDirection::Right) => {
                if let Some(last_active_pane) = get_last_active_pane() {
                    Some(Target::Pane(last_active_pane))
                } else {
                    try_dock(&self.bottom_dock).or_else(|| try_dock(&self.right_dock))
                }
            }

            (Origin::LeftDock, SplitDirection::Down)
            | (Origin::RightDock, SplitDirection::Down) => try_dock(&self.bottom_dock),

            (Origin::BottomDock, SplitDirection::Up) => get_last_active_pane().map(Target::Pane),
            (Origin::BottomDock, SplitDirection::Left) => try_dock(&self.left_dock),
            (Origin::BottomDock, SplitDirection::Right) => try_dock(&self.right_dock),

            (Origin::RightDock, SplitDirection::Left) => {
                if let Some(last_active_pane) = get_last_active_pane() {
                    Some(Target::Pane(last_active_pane))
                } else {
                    try_dock(&self.bottom_dock).or_else(|| try_dock(&self.left_dock))
                }
            }

            _ => None,
        };

        match target {
            Some(ActivateInDirectionTarget::Pane(pane)) => {
                window.focus(&pane.focus_handle(cx));
            }
            Some(ActivateInDirectionTarget::Dock(dock)) => {
                // Defer this to avoid a panic when the dock's active panel is already on the stack.
                window.defer(cx, move |window, cx| {
                    let dock = dock.read(cx);
                    if let Some(panel) = dock.active_panel() {
                        panel.panel_focus_handle(cx).focus(window);
                    } else {
                        log::error!("Could not find a focus target when in switching focus in {direction} direction for a {:?} dock", dock.position());
                    }
                })
            }
            None => {}
        }
    }

    pub fn move_item_to_pane_in_direction(
        &mut self,
        action: &MoveItemToPaneInDirection,
        window: &mut Window,
        cx: &mut App,
    ) {
        if let Some(destination) = self.find_pane_in_direction(action.direction, cx) {
            move_active_item(
                &self.active_pane,
                &destination,
                action.focus,
                true,
                window,
                cx,
            );
        }
    }

    pub fn bounding_box_for_pane(&self, pane: &Entity<Pane>) -> Option<Bounds<Pixels>> {
        self.center.bounding_box_for_pane(pane)
    }

    pub fn find_pane_in_direction(
        &mut self,
        direction: SplitDirection,
        cx: &App,
    ) -> Option<Entity<Pane>> {
        self.center
            .find_pane_in_direction(&self.active_pane, direction, cx)
            .cloned()
    }

    pub fn swap_pane_in_direction(&mut self, direction: SplitDirection, cx: &mut Context<Self>) {
        if let Some(to) = self.find_pane_in_direction(direction, cx) {
            self.center.swap(&self.active_pane, &to);
            cx.notify();
        }
    }

    pub fn resize_pane(
        &mut self,
        axis: gpui::Axis,
        amount: Pixels,
        window: &mut Window,
        cx: &mut Context<Self>,
    ) {
        let docks = self.all_docks();
        let active_dock = docks
            .into_iter()
            .find(|dock| dock.focus_handle(cx).contains_focused(window, cx));

        if let Some(dock) = active_dock {
            let Some(panel_size) = dock.read(cx).active_panel_size(window, cx) else {
                return;
            };
            match dock.read(cx).position() {
                DockPosition::Left => resize_left_dock(panel_size + amount, self, window, cx),
                DockPosition::Bottom => resize_bottom_dock(panel_size + amount, self, window, cx),
                DockPosition::Right => resize_right_dock(panel_size + amount, self, window, cx),
            }
        } else {
            self.center
                .resize(&self.active_pane, axis, amount, &self.bounds);
        }
        cx.notify();
    }

    pub fn reset_pane_sizes(&mut self, cx: &mut Context<Self>) {
        self.center.reset_pane_sizes();
        cx.notify();
    }

    fn handle_pane_focused(
        &mut self,
        pane: Entity<Pane>,
        window: &mut Window,
        cx: &mut Context<Self>,
    ) {
        // This is explicitly hoisted out of the following check for pane identity as
        // terminal panel panes are not registered as a center panes.
        self.status_bar.update(cx, |status_bar, cx| {
            status_bar.set_active_pane(&pane, window, cx);
        });
        if self.active_pane != pane {
            self.set_active_pane(&pane, window, cx);
        }

        if self.last_active_center_pane.is_none() {
            self.last_active_center_pane = Some(pane.downgrade());
        }

        self.dismiss_zoomed_items_to_reveal(None, window, cx);
        if pane.read(cx).is_zoomed() {
            self.zoomed = Some(pane.downgrade().into());
        } else {
            self.zoomed = None;
        }
        self.zoomed_position = None;
        cx.emit(Event::ZoomChanged);
        self.update_active_view_for_followers(window, cx);
        pane.update(cx, |pane, _| {
            pane.track_alternate_file_items();
        });

        cx.notify();
    }

    fn set_active_pane(
        &mut self,
        pane: &Entity<Pane>,
        window: &mut Window,
        cx: &mut Context<Self>,
    ) {
        self.active_pane = pane.clone();
        self.active_item_path_changed(window, cx);
        self.last_active_center_pane = Some(pane.downgrade());
    }

    fn handle_panel_focused(&mut self, window: &mut Window, cx: &mut Context<Self>) {
        self.update_active_view_for_followers(window, cx);
    }

    fn handle_pane_event(
        &mut self,
        pane: &Entity<Pane>,
        event: &pane::Event,
        window: &mut Window,
        cx: &mut Context<Self>,
    ) {
        let mut serialize_workspace = true;
        match event {
            pane::Event::AddItem { item } => {
                item.added_to_pane(self, pane.clone(), window, cx);
                cx.emit(Event::ItemAdded {
                    item: item.boxed_clone(),
                });
            }
            pane::Event::Split(direction) => {
                self.split_and_clone(pane.clone(), *direction, window, cx);
            }
            pane::Event::JoinIntoNext => {
                self.join_pane_into_next(pane.clone(), window, cx);
            }
            pane::Event::JoinAll => {
                self.join_all_panes(window, cx);
            }
            pane::Event::Remove { focus_on_pane } => {
                self.remove_pane(pane.clone(), focus_on_pane.clone(), window, cx);
            }
            pane::Event::ActivateItem {
                local,
                focus_changed,
            } => {
                cx.on_next_frame(window, |_, window, _| {
                    window.invalidate_character_coordinates();
                });

                pane.update(cx, |pane, _| {
                    pane.track_alternate_file_items();
                });
                if *local {
                    self.unfollow_in_pane(&pane, window, cx);
                }
                if pane == self.active_pane() {
                    self.active_item_path_changed(window, cx);
                    self.update_active_view_for_followers(window, cx);
                }
                serialize_workspace = *focus_changed || pane != self.active_pane();
            }
            pane::Event::UserSavedItem { item, save_intent } => {
                cx.emit(Event::UserSavedItem {
                    pane: pane.downgrade(),
                    item: item.boxed_clone(),
                    save_intent: *save_intent,
                });
                serialize_workspace = false;
            }
            pane::Event::ChangeItemTitle => {
                if *pane == self.active_pane {
                    self.active_item_path_changed(window, cx);
                }
                serialize_workspace = false;
            }
            pane::Event::RemoveItem { .. } => {}
            pane::Event::RemovedItem { item } => {
                cx.emit(Event::ActiveItemChanged);
                self.update_window_edited(window, cx);
                if let hash_map::Entry::Occupied(entry) = self.panes_by_item.entry(item.item_id()) {
                    if entry.get().entity_id() == pane.entity_id() {
                        entry.remove();
                    }
                }
            }
            pane::Event::Focus => {
                cx.on_next_frame(window, |_, window, _| {
                    window.invalidate_character_coordinates();
                });
                self.handle_pane_focused(pane.clone(), window, cx);
            }
            pane::Event::ZoomIn => {
                if *pane == self.active_pane {
                    pane.update(cx, |pane, cx| pane.set_zoomed(true, cx));
                    if pane.read(cx).has_focus(window, cx) {
                        self.zoomed = Some(pane.downgrade().into());
                        self.zoomed_position = None;
                        cx.emit(Event::ZoomChanged);
                    }
                    cx.notify();
                }
            }
            pane::Event::ZoomOut => {
                pane.update(cx, |pane, cx| pane.set_zoomed(false, cx));
                if self.zoomed_position.is_none() {
                    self.zoomed = None;
                    cx.emit(Event::ZoomChanged);
                }
                cx.notify();
            }
        }

        if serialize_workspace {
            self.serialize_workspace(window, cx);
        }
    }

    pub fn unfollow_in_pane(
        &mut self,
        pane: &Entity<Pane>,
        window: &mut Window,
        cx: &mut Context<Workspace>,
    ) -> Option<PeerId> {
        let leader_id = self.leader_for_pane(pane)?;
        self.unfollow(leader_id, window, cx);
        Some(leader_id)
    }

    pub fn split_pane(
        &mut self,
        pane_to_split: Entity<Pane>,
        split_direction: SplitDirection,
        window: &mut Window,
        cx: &mut Context<Self>,
    ) -> Entity<Pane> {
        let new_pane = self.add_pane(window, cx);
        self.center
            .split(&pane_to_split, &new_pane, split_direction)
            .unwrap();
        cx.notify();
        new_pane
    }

    pub fn split_and_clone(
        &mut self,
        pane: Entity<Pane>,
        direction: SplitDirection,
        window: &mut Window,
        cx: &mut Context<Self>,
    ) -> Option<Entity<Pane>> {
        let item = pane.read(cx).active_item()?;
        let maybe_pane_handle =
            if let Some(clone) = item.clone_on_split(self.database_id(), window, cx) {
                let new_pane = self.add_pane(window, cx);
                new_pane.update(cx, |pane, cx| {
                    pane.add_item(clone, true, true, None, window, cx)
                });
                self.center.split(&pane, &new_pane, direction).unwrap();
                Some(new_pane)
            } else {
                None
            };
        cx.notify();
        maybe_pane_handle
    }

    pub fn split_pane_with_item(
        &mut self,
        pane_to_split: WeakEntity<Pane>,
        split_direction: SplitDirection,
        from: WeakEntity<Pane>,
        item_id_to_move: EntityId,
        window: &mut Window,
        cx: &mut Context<Self>,
    ) {
        let Some(pane_to_split) = pane_to_split.upgrade() else {
            return;
        };
        let Some(from) = from.upgrade() else {
            return;
        };

        let new_pane = self.add_pane(window, cx);
        move_item(&from, &new_pane, item_id_to_move, 0, window, cx);
        self.center
            .split(&pane_to_split, &new_pane, split_direction)
            .unwrap();
        cx.notify();
    }

    pub fn split_pane_with_project_entry(
        &mut self,
        pane_to_split: WeakEntity<Pane>,
        split_direction: SplitDirection,
        project_entry: ProjectEntryId,
        window: &mut Window,
        cx: &mut Context<Self>,
    ) -> Option<Task<Result<()>>> {
        let pane_to_split = pane_to_split.upgrade()?;
        let new_pane = self.add_pane(window, cx);
        self.center
            .split(&pane_to_split, &new_pane, split_direction)
            .unwrap();

        let path = self.project.read(cx).path_for_entry(project_entry, cx)?;
        let task = self.open_path(path, Some(new_pane.downgrade()), true, window, cx);
        Some(cx.foreground_executor().spawn(async move {
            task.await?;
            Ok(())
        }))
    }

    pub fn join_all_panes(&mut self, window: &mut Window, cx: &mut Context<Self>) {
        let active_item = self.active_pane.read(cx).active_item();
        for pane in &self.panes {
            join_pane_into_active(&self.active_pane, pane, window, cx);
        }
        if let Some(active_item) = active_item {
            self.activate_item(active_item.as_ref(), true, true, window, cx);
        }
        cx.notify();
    }

    pub fn join_pane_into_next(
        &mut self,
        pane: Entity<Pane>,
        window: &mut Window,
        cx: &mut Context<Self>,
    ) {
        let next_pane = self
            .find_pane_in_direction(SplitDirection::Right, cx)
            .or_else(|| self.find_pane_in_direction(SplitDirection::Down, cx))
            .or_else(|| self.find_pane_in_direction(SplitDirection::Left, cx))
            .or_else(|| self.find_pane_in_direction(SplitDirection::Up, cx));
        let Some(next_pane) = next_pane else {
            return;
        };
        move_all_items(&pane, &next_pane, window, cx);
        cx.notify();
    }

    fn remove_pane(
        &mut self,
        pane: Entity<Pane>,
        focus_on: Option<Entity<Pane>>,
        window: &mut Window,
        cx: &mut Context<Self>,
    ) {
        if self.center.remove(&pane).unwrap() {
            self.force_remove_pane(&pane, &focus_on, window, cx);
            self.unfollow_in_pane(&pane, window, cx);
            self.last_leaders_by_pane.remove(&pane.downgrade());
            for removed_item in pane.read(cx).items() {
                self.panes_by_item.remove(&removed_item.item_id());
            }

            cx.notify();
        } else {
            self.active_item_path_changed(window, cx);
        }
        cx.emit(Event::PaneRemoved);
    }

    pub fn panes(&self) -> &[Entity<Pane>] {
        &self.panes
    }

    pub fn active_pane(&self) -> &Entity<Pane> {
        &self.active_pane
    }

    pub fn focused_pane(&self, window: &Window, cx: &App) -> Entity<Pane> {
        for dock in self.all_docks() {
            if dock.focus_handle(cx).contains_focused(window, cx) {
                if let Some(pane) = dock
                    .read(cx)
                    .active_panel()
                    .and_then(|panel| panel.pane(cx))
                {
                    return pane;
                }
            }
        }
        self.active_pane().clone()
    }

    pub fn adjacent_pane(&mut self, window: &mut Window, cx: &mut Context<Self>) -> Entity<Pane> {
        self.find_pane_in_direction(SplitDirection::Right, cx)
            .or_else(|| self.find_pane_in_direction(SplitDirection::Left, cx))
            .unwrap_or_else(|| {
                self.split_pane(self.active_pane.clone(), SplitDirection::Right, window, cx)
            })
            .clone()
    }

    pub fn pane_for(&self, handle: &dyn ItemHandle) -> Option<Entity<Pane>> {
        let weak_pane = self.panes_by_item.get(&handle.item_id())?;
        weak_pane.upgrade()
    }

    fn collaborator_left(&mut self, peer_id: PeerId, window: &mut Window, cx: &mut Context<Self>) {
        self.follower_states.retain(|leader_id, state| {
            if *leader_id == peer_id {
                for item in state.items_by_leader_view_id.values() {
                    item.view.set_leader_peer_id(None, window, cx);
                }
                false
            } else {
                true
            }
        });
        cx.notify();
    }

    pub fn start_following(
        &mut self,
        leader_id: PeerId,
        window: &mut Window,
        cx: &mut Context<Self>,
    ) -> Option<Task<Result<()>>> {
        let pane = self.active_pane().clone();

        self.last_leaders_by_pane
            .insert(pane.downgrade(), leader_id);
        self.unfollow(leader_id, window, cx);
        self.unfollow_in_pane(&pane, window, cx);
        self.follower_states.insert(
            leader_id,
            FollowerState {
                center_pane: pane.clone(),
                dock_pane: None,
                active_view_id: None,
                items_by_leader_view_id: Default::default(),
            },
        );
        cx.notify();

        let room_id = self.active_call()?.read(cx).room()?.read(cx).id();
        let project_id = self.project.read(cx).remote_id();
        let request = self.app_state.client.request(proto::Follow {
            room_id,
            project_id,
            leader_id: Some(leader_id),
        });

        Some(cx.spawn_in(window, async move |this, cx| {
            let response = request.await?;
            this.update(cx, |this, _| {
                let state = this
                    .follower_states
                    .get_mut(&leader_id)
                    .ok_or_else(|| anyhow!("following interrupted"))?;
                state.active_view_id = response
                    .active_view
                    .as_ref()
                    .and_then(|view| ViewId::from_proto(view.id.clone()?).ok());
                Ok::<_, anyhow::Error>(())
            })??;
            if let Some(view) = response.active_view {
                Self::add_view_from_leader(this.clone(), leader_id, &view, cx).await?;
            }
            this.update_in(cx, |this, window, cx| {
                this.leader_updated(leader_id, window, cx)
            })?;
            Ok(())
        }))
    }

    pub fn follow_next_collaborator(
        &mut self,
        _: &FollowNextCollaborator,
        window: &mut Window,
        cx: &mut Context<Self>,
    ) {
        let collaborators = self.project.read(cx).collaborators();
        let next_leader_id = if let Some(leader_id) = self.leader_for_pane(&self.active_pane) {
            let mut collaborators = collaborators.keys().copied();
            for peer_id in collaborators.by_ref() {
                if peer_id == leader_id {
                    break;
                }
            }
            collaborators.next()
        } else if let Some(last_leader_id) =
            self.last_leaders_by_pane.get(&self.active_pane.downgrade())
        {
            if collaborators.contains_key(last_leader_id) {
                Some(*last_leader_id)
            } else {
                None
            }
        } else {
            None
        };

        let pane = self.active_pane.clone();
        let Some(leader_id) = next_leader_id.or_else(|| collaborators.keys().copied().next())
        else {
            return;
        };
        if self.unfollow_in_pane(&pane, window, cx) == Some(leader_id) {
            return;
        }
        if let Some(task) = self.start_following(leader_id, window, cx) {
            task.detach_and_log_err(cx)
        }
    }

    pub fn follow(&mut self, leader_id: PeerId, window: &mut Window, cx: &mut Context<Self>) {
        let Some(room) = ActiveCall::global(cx).read(cx).room() else {
            return;
        };
        let room = room.read(cx);
        let Some(remote_participant) = room.remote_participant_for_peer_id(leader_id) else {
            return;
        };

        let project = self.project.read(cx);

        let other_project_id = match remote_participant.location {
            call::ParticipantLocation::External => None,
            call::ParticipantLocation::UnsharedProject => None,
            call::ParticipantLocation::SharedProject { project_id } => {
                if Some(project_id) == project.remote_id() {
                    None
                } else {
                    Some(project_id)
                }
            }
        };

        // if they are active in another project, follow there.
        if let Some(project_id) = other_project_id {
            let app_state = self.app_state.clone();
            crate::join_in_room_project(project_id, remote_participant.user.id, app_state, cx)
                .detach_and_log_err(cx);
        }

        // if you're already following, find the right pane and focus it.
        if let Some(follower_state) = self.follower_states.get(&leader_id) {
            window.focus(&follower_state.pane().focus_handle(cx));

            return;
        }

        // Otherwise, follow.
        if let Some(task) = self.start_following(leader_id, window, cx) {
            task.detach_and_log_err(cx)
        }
    }

    pub fn unfollow(
        &mut self,
        leader_id: PeerId,
        window: &mut Window,
        cx: &mut Context<Self>,
    ) -> Option<()> {
        cx.notify();
        let state = self.follower_states.remove(&leader_id)?;
        for (_, item) in state.items_by_leader_view_id {
            item.view.set_leader_peer_id(None, window, cx);
        }

        let project_id = self.project.read(cx).remote_id();
        let room_id = self.active_call()?.read(cx).room()?.read(cx).id();
        self.app_state
            .client
            .send(proto::Unfollow {
                room_id,
                project_id,
                leader_id: Some(leader_id),
            })
            .log_err();

        Some(())
    }

    pub fn is_being_followed(&self, peer_id: PeerId) -> bool {
        self.follower_states.contains_key(&peer_id)
    }

    fn active_item_path_changed(&mut self, window: &mut Window, cx: &mut Context<Self>) {
        cx.emit(Event::ActiveItemChanged);
        let active_entry = self.active_project_path(cx);
        self.project
            .update(cx, |project, cx| project.set_active_path(active_entry, cx));

        self.update_window_title(window, cx);
    }

    fn update_window_title(&mut self, window: &mut Window, cx: &mut App) {
        let project = self.project().read(cx);
        let mut title = String::new();

        for (i, name) in project.worktree_root_names(cx).enumerate() {
            if i > 0 {
                title.push_str(", ");
            }
            title.push_str(name);
        }

        if title.is_empty() {
            title = "empty project".to_string();
        }

        if let Some(path) = self.active_item(cx).and_then(|item| item.project_path(cx)) {
            let filename = path
                .path
                .file_name()
                .map(|s| s.to_string_lossy())
                .or_else(|| {
                    Some(Cow::Borrowed(
                        project
                            .worktree_for_id(path.worktree_id, cx)?
                            .read(cx)
                            .root_name(),
                    ))
                });

            if let Some(filename) = filename {
                title.push_str(" — ");
                title.push_str(filename.as_ref());
            }
        }

        if project.is_via_collab() {
            title.push_str(" ↙");
        } else if project.is_shared() {
            title.push_str(" ↗");
        }

        window.set_window_title(&title);
    }

    fn update_window_edited(&mut self, window: &mut Window, cx: &mut App) {
        let is_edited = !self.project.read(cx).is_disconnected(cx) && !self.dirty_items.is_empty();
        if is_edited != self.window_edited {
            self.window_edited = is_edited;
            window.set_window_edited(self.window_edited)
        }
    }

    fn update_item_dirty_state(
        &mut self,
        item: &dyn ItemHandle,
        window: &mut Window,
        cx: &mut App,
    ) {
        let is_dirty = item.is_dirty(cx);
        let item_id = item.item_id();
        let was_dirty = self.dirty_items.contains_key(&item_id);
        if is_dirty == was_dirty {
            return;
        }
        if was_dirty {
            self.dirty_items.remove(&item_id);
            self.update_window_edited(window, cx);
            return;
        }
        if let Some(window_handle) = window.window_handle().downcast::<Self>() {
            let s = item.on_release(
                cx,
                Box::new(move |cx| {
                    window_handle
                        .update(cx, |this, window, cx| {
                            this.dirty_items.remove(&item_id);
                            this.update_window_edited(window, cx)
                        })
                        .ok();
                }),
            );
            self.dirty_items.insert(item_id, s);
            self.update_window_edited(window, cx);
        }
    }

    fn render_notifications(&self, _window: &mut Window, _cx: &mut Context<Self>) -> Option<Div> {
        if self.notifications.is_empty() {
            None
        } else {
            Some(
                div()
                    .absolute()
                    .right_3()
                    .bottom_3()
                    .w_112()
                    .h_full()
                    .flex()
                    .flex_col()
                    .justify_end()
                    .gap_2()
                    .children(
                        self.notifications
                            .iter()
                            .map(|(_, notification)| notification.clone().into_any()),
                    ),
            )
        }
    }

    // RPC handlers

    fn active_view_for_follower(
        &self,
        follower_project_id: Option<u64>,
        window: &mut Window,
        cx: &mut Context<Self>,
    ) -> Option<proto::View> {
        let (item, panel_id) = self.active_item_for_followers(window, cx);
        let item = item?;
        let leader_id = self
            .pane_for(&*item)
            .and_then(|pane| self.leader_for_pane(&pane));

        let item_handle = item.to_followable_item_handle(cx)?;
        let id = item_handle.remote_id(&self.app_state.client, window, cx)?;
        let variant = item_handle.to_state_proto(window, cx)?;

        if item_handle.is_project_item(window, cx)
            && (follower_project_id.is_none()
                || follower_project_id != self.project.read(cx).remote_id())
        {
            return None;
        }

        Some(proto::View {
            id: Some(id.to_proto()),
            leader_id,
            variant: Some(variant),
            panel_id: panel_id.map(|id| id as i32),
        })
    }

    fn handle_follow(
        &mut self,
        follower_project_id: Option<u64>,
        window: &mut Window,
        cx: &mut Context<Self>,
    ) -> proto::FollowResponse {
        let active_view = self.active_view_for_follower(follower_project_id, window, cx);

        cx.notify();
        proto::FollowResponse {
            // TODO: Remove after version 0.145.x stabilizes.
            active_view_id: active_view.as_ref().and_then(|view| view.id.clone()),
            views: active_view.iter().cloned().collect(),
            active_view,
        }
    }

    fn handle_update_followers(
        &mut self,
        leader_id: PeerId,
        message: proto::UpdateFollowers,
        _window: &mut Window,
        _cx: &mut Context<Self>,
    ) {
        self.leader_updates_tx
            .unbounded_send((leader_id, message))
            .ok();
    }

    async fn process_leader_update(
        this: &WeakEntity<Self>,
        leader_id: PeerId,
        update: proto::UpdateFollowers,
        cx: &mut AsyncWindowContext,
    ) -> Result<()> {
        match update.variant.ok_or_else(|| anyhow!("invalid update"))? {
            proto::update_followers::Variant::CreateView(view) => {
                let view_id = ViewId::from_proto(view.id.clone().context("invalid view id")?)?;
                let should_add_view = this.update(cx, |this, _| {
                    if let Some(state) = this.follower_states.get_mut(&leader_id) {
                        anyhow::Ok(!state.items_by_leader_view_id.contains_key(&view_id))
                    } else {
                        anyhow::Ok(false)
                    }
                })??;

                if should_add_view {
                    Self::add_view_from_leader(this.clone(), leader_id, &view, cx).await?
                }
            }
            proto::update_followers::Variant::UpdateActiveView(update_active_view) => {
                let should_add_view = this.update(cx, |this, _| {
                    if let Some(state) = this.follower_states.get_mut(&leader_id) {
                        state.active_view_id = update_active_view
                            .view
                            .as_ref()
                            .and_then(|view| ViewId::from_proto(view.id.clone()?).ok());

                        if state.active_view_id.is_some_and(|view_id| {
                            !state.items_by_leader_view_id.contains_key(&view_id)
                        }) {
                            anyhow::Ok(true)
                        } else {
                            anyhow::Ok(false)
                        }
                    } else {
                        anyhow::Ok(false)
                    }
                })??;

                if should_add_view {
                    if let Some(view) = update_active_view.view {
                        Self::add_view_from_leader(this.clone(), leader_id, &view, cx).await?
                    }
                }
            }
            proto::update_followers::Variant::UpdateView(update_view) => {
                let variant = update_view
                    .variant
                    .ok_or_else(|| anyhow!("missing update view variant"))?;
                let id = update_view
                    .id
                    .ok_or_else(|| anyhow!("missing update view id"))?;
                let mut tasks = Vec::new();
                this.update_in(cx, |this, window, cx| {
                    let project = this.project.clone();
                    if let Some(state) = this.follower_states.get(&leader_id) {
                        let view_id = ViewId::from_proto(id.clone())?;
                        if let Some(item) = state.items_by_leader_view_id.get(&view_id) {
                            tasks.push(item.view.apply_update_proto(
                                &project,
                                variant.clone(),
                                window,
                                cx,
                            ));
                        }
                    }
                    anyhow::Ok(())
                })??;
                try_join_all(tasks).await.log_err();
            }
        }
        this.update_in(cx, |this, window, cx| {
            this.leader_updated(leader_id, window, cx)
        })?;
        Ok(())
    }

    async fn add_view_from_leader(
        this: WeakEntity<Self>,
        leader_id: PeerId,
        view: &proto::View,
        cx: &mut AsyncWindowContext,
    ) -> Result<()> {
        let this = this.upgrade().context("workspace dropped")?;

        let Some(id) = view.id.clone() else {
            return Err(anyhow!("no id for view"));
        };
        let id = ViewId::from_proto(id)?;
        let panel_id = view.panel_id.and_then(proto::PanelId::from_i32);

        let pane = this.update(cx, |this, _cx| {
            let state = this
                .follower_states
                .get(&leader_id)
                .context("stopped following")?;
            anyhow::Ok(state.pane().clone())
        })??;
        let existing_item = pane.update_in(cx, |pane, window, cx| {
            let client = this.read(cx).client().clone();
            pane.items().find_map(|item| {
                let item = item.to_followable_item_handle(cx)?;
                if item.remote_id(&client, window, cx) == Some(id) {
                    Some(item)
                } else {
                    None
                }
            })
        })?;
        let item = if let Some(existing_item) = existing_item {
            existing_item
        } else {
            let variant = view.variant.clone();
            if variant.is_none() {
                Err(anyhow!("missing view variant"))?;
            }

            let task = cx.update(|window, cx| {
                FollowableViewRegistry::from_state_proto(this.clone(), id, variant, window, cx)
            })?;

            let Some(task) = task else {
                return Err(anyhow!(
                    "failed to construct view from leader (maybe from a different version of zed?)"
                ));
            };

            let mut new_item = task.await?;
            pane.update_in(cx, |pane, window, cx| {
                let mut item_to_remove = None;
                for (ix, item) in pane.items().enumerate() {
                    if let Some(item) = item.to_followable_item_handle(cx) {
                        match new_item.dedup(item.as_ref(), window, cx) {
                            Some(item::Dedup::KeepExisting) => {
                                new_item =
                                    item.boxed_clone().to_followable_item_handle(cx).unwrap();
                                break;
                            }
                            Some(item::Dedup::ReplaceExisting) => {
                                item_to_remove = Some((ix, item.item_id()));
                                break;
                            }
                            None => {}
                        }
                    }
                }

                if let Some((ix, id)) = item_to_remove {
                    pane.remove_item(id, false, false, window, cx);
                    pane.add_item(new_item.boxed_clone(), false, false, Some(ix), window, cx);
                }
            })?;

            new_item
        };

        this.update_in(cx, |this, window, cx| {
            let state = this.follower_states.get_mut(&leader_id)?;
            item.set_leader_peer_id(Some(leader_id), window, cx);
            state.items_by_leader_view_id.insert(
                id,
                FollowerView {
                    view: item,
                    location: panel_id,
                },
            );

            Some(())
        })?;

        Ok(())
    }

    pub fn update_active_view_for_followers(&mut self, window: &mut Window, cx: &mut App) {
        let mut is_project_item = true;
        let mut update = proto::UpdateActiveView::default();
        if window.is_window_active() {
            let (active_item, panel_id) = self.active_item_for_followers(window, cx);

            if let Some(item) = active_item {
                if item.item_focus_handle(cx).contains_focused(window, cx) {
                    let leader_id = self
                        .pane_for(&*item)
                        .and_then(|pane| self.leader_for_pane(&pane));

                    if let Some(item) = item.to_followable_item_handle(cx) {
                        let id = item
                            .remote_id(&self.app_state.client, window, cx)
                            .map(|id| id.to_proto());

                        if let Some(id) = id.clone() {
                            if let Some(variant) = item.to_state_proto(window, cx) {
                                let view = Some(proto::View {
                                    id: Some(id.clone()),
                                    leader_id,
                                    variant: Some(variant),
                                    panel_id: panel_id.map(|id| id as i32),
                                });

                                is_project_item = item.is_project_item(window, cx);
                                update = proto::UpdateActiveView {
                                    view,
                                    // TODO: Remove after version 0.145.x stabilizes.
                                    id: Some(id.clone()),
                                    leader_id,
                                };
                            }
                        };
                    }
                }
            }
        }

        let active_view_id = update.view.as_ref().and_then(|view| view.id.as_ref());
        if active_view_id != self.last_active_view_id.as_ref() {
            self.last_active_view_id = active_view_id.cloned();
            self.update_followers(
                is_project_item,
                proto::update_followers::Variant::UpdateActiveView(update),
                window,
                cx,
            );
        }
    }

    fn active_item_for_followers(
        &self,
        window: &mut Window,
        cx: &mut App,
    ) -> (Option<Box<dyn ItemHandle>>, Option<proto::PanelId>) {
        let mut active_item = None;
        let mut panel_id = None;
        for dock in self.all_docks() {
            if dock.focus_handle(cx).contains_focused(window, cx) {
                if let Some(panel) = dock.read(cx).active_panel() {
                    if let Some(pane) = panel.pane(cx) {
                        if let Some(item) = pane.read(cx).active_item() {
                            active_item = Some(item);
                            panel_id = panel.remote_id();
                            break;
                        }
                    }
                }
            }
        }

        if active_item.is_none() {
            active_item = self.active_pane().read(cx).active_item();
        }
        (active_item, panel_id)
    }

    fn update_followers(
        &self,
        project_only: bool,
        update: proto::update_followers::Variant,
        _: &mut Window,
        cx: &mut App,
    ) -> Option<()> {
        // If this update only applies to for followers in the current project,
        // then skip it unless this project is shared. If it applies to all
        // followers, regardless of project, then set `project_id` to none,
        // indicating that it goes to all followers.
        let project_id = if project_only {
            Some(self.project.read(cx).remote_id()?)
        } else {
            None
        };
        self.app_state().workspace_store.update(cx, |store, cx| {
            store.update_followers(project_id, update, cx)
        })
    }

    pub fn leader_for_pane(&self, pane: &Entity<Pane>) -> Option<PeerId> {
        self.follower_states.iter().find_map(|(leader_id, state)| {
            if state.center_pane == *pane || state.dock_pane.as_ref() == Some(pane) {
                Some(*leader_id)
            } else {
                None
            }
        })
    }

    fn leader_updated(
        &mut self,
        leader_id: PeerId,
        window: &mut Window,
        cx: &mut Context<Self>,
    ) -> Option<()> {
        cx.notify();

        let call = self.active_call()?;
        let room = call.read(cx).room()?.read(cx);
        let participant = room.remote_participant_for_peer_id(leader_id)?;

        let leader_in_this_app;
        let leader_in_this_project;
        match participant.location {
            call::ParticipantLocation::SharedProject { project_id } => {
                leader_in_this_app = true;
                leader_in_this_project = Some(project_id) == self.project.read(cx).remote_id();
            }
            call::ParticipantLocation::UnsharedProject => {
                leader_in_this_app = true;
                leader_in_this_project = false;
            }
            call::ParticipantLocation::External => {
                leader_in_this_app = false;
                leader_in_this_project = false;
            }
        };

        let state = self.follower_states.get(&leader_id)?;
        let mut item_to_activate = None;
        if let (Some(active_view_id), true) = (state.active_view_id, leader_in_this_app) {
            if let Some(item) = state.items_by_leader_view_id.get(&active_view_id) {
                if leader_in_this_project || !item.view.is_project_item(window, cx) {
                    item_to_activate = Some((item.location, item.view.boxed_clone()));
                }
            }
        } else if let Some(shared_screen) =
            self.shared_screen_for_peer(leader_id, &state.center_pane, window, cx)
        {
            item_to_activate = Some((None, Box::new(shared_screen)));
        }

        let (panel_id, item) = item_to_activate?;

        let mut transfer_focus = state.center_pane.read(cx).has_focus(window, cx);
        let pane;
        if let Some(panel_id) = panel_id {
            pane = self
                .activate_panel_for_proto_id(panel_id, window, cx)?
                .pane(cx)?;
            let state = self.follower_states.get_mut(&leader_id)?;
            state.dock_pane = Some(pane.clone());
        } else {
            pane = state.center_pane.clone();
            let state = self.follower_states.get_mut(&leader_id)?;
            if let Some(dock_pane) = state.dock_pane.take() {
                transfer_focus |= dock_pane.focus_handle(cx).contains_focused(window, cx);
            }
        }

        pane.update(cx, |pane, cx| {
            let focus_active_item = pane.has_focus(window, cx) || transfer_focus;
            if let Some(index) = pane.index_for_item(item.as_ref()) {
                pane.activate_item(index, false, false, window, cx);
            } else {
                pane.add_item(item.boxed_clone(), false, false, None, window, cx)
            }

            if focus_active_item {
                pane.focus_active_item(window, cx)
            }
        });

        None
    }

    fn shared_screen_for_peer(
        &self,
        peer_id: PeerId,
        pane: &Entity<Pane>,
        window: &mut Window,
        cx: &mut App,
    ) -> Option<Entity<SharedScreen>> {
        let call = self.active_call()?;
        let room = call.read(cx).room()?.clone();
        let participant = room.read(cx).remote_participant_for_peer_id(peer_id)?;
        let track = participant.video_tracks.values().next()?.clone();
        let user = participant.user.clone();

        for item in pane.read(cx).items_of_type::<SharedScreen>() {
            if item.read(cx).peer_id == peer_id {
                return Some(item);
            }
        }

        Some(cx.new(|cx| SharedScreen::new(track, peer_id, user.clone(), room.clone(), window, cx)))
    }

    pub fn on_window_activation_changed(&mut self, window: &mut Window, cx: &mut Context<Self>) {
        if window.is_window_active() {
            self.update_active_view_for_followers(window, cx);

            if let Some(database_id) = self.database_id {
                cx.background_spawn(persistence::DB.update_timestamp(database_id))
                    .detach();
            }
        } else {
            for pane in &self.panes {
                pane.update(cx, |pane, cx| {
                    if let Some(item) = pane.active_item() {
                        item.workspace_deactivated(window, cx);
                    }
                    for item in pane.items() {
                        if matches!(
                            item.workspace_settings(cx).autosave,
                            AutosaveSetting::OnWindowChange | AutosaveSetting::OnFocusChange
                        ) {
                            Pane::autosave_item(item.as_ref(), self.project.clone(), window, cx)
                                .detach_and_log_err(cx);
                        }
                    }
                });
            }
        }
    }

    pub fn active_call(&self) -> Option<&Entity<ActiveCall>> {
        self.active_call.as_ref().map(|(call, _)| call)
    }

    fn on_active_call_event(
        &mut self,
        _: &Entity<ActiveCall>,
        event: &call::room::Event,
        window: &mut Window,
        cx: &mut Context<Self>,
    ) {
        match event {
            call::room::Event::ParticipantLocationChanged { participant_id }
            | call::room::Event::RemoteVideoTracksChanged { participant_id } => {
                self.leader_updated(*participant_id, window, cx);
            }
            _ => {}
        }
    }

    pub fn database_id(&self) -> Option<WorkspaceId> {
        self.database_id
    }

    pub fn session_id(&self) -> Option<String> {
        self.session_id.clone()
    }

    fn local_paths(&self, cx: &App) -> Option<Vec<Arc<Path>>> {
        let project = self.project().read(cx);

        if project.is_local() {
            Some(
                project
                    .visible_worktrees(cx)
                    .map(|worktree| worktree.read(cx).abs_path())
                    .collect::<Vec<_>>(),
            )
        } else {
            None
        }
    }

    fn remove_panes(&mut self, member: Member, window: &mut Window, cx: &mut Context<Workspace>) {
        match member {
            Member::Axis(PaneAxis { members, .. }) => {
                for child in members.iter() {
                    self.remove_panes(child.clone(), window, cx)
                }
            }
            Member::Pane(pane) => {
                self.force_remove_pane(&pane, &None, window, cx);
            }
        }
    }

    fn remove_from_session(&mut self, window: &mut Window, cx: &mut App) -> Task<()> {
        self.session_id.take();
        self.serialize_workspace_internal(window, cx)
    }

    fn force_remove_pane(
        &mut self,
        pane: &Entity<Pane>,
        focus_on: &Option<Entity<Pane>>,
        window: &mut Window,
        cx: &mut Context<Workspace>,
    ) {
        self.panes.retain(|p| p != pane);
        if let Some(focus_on) = focus_on {
            focus_on.update(cx, |pane, cx| window.focus(&pane.focus_handle(cx)));
        } else {
            if self.active_pane() == pane {
                self.panes
                    .last()
                    .unwrap()
                    .update(cx, |pane, cx| window.focus(&pane.focus_handle(cx)));
            }
        }
        if self.last_active_center_pane == Some(pane.downgrade()) {
            self.last_active_center_pane = None;
        }
        cx.notify();
    }

    fn serialize_workspace(&mut self, window: &mut Window, cx: &mut Context<Self>) {
        if self._schedule_serialize.is_none() {
            self._schedule_serialize = Some(cx.spawn_in(window, async move |this, cx| {
                cx.background_executor()
                    .timer(Duration::from_millis(100))
                    .await;
                this.update_in(cx, |this, window, cx| {
                    this.serialize_workspace_internal(window, cx).detach();
                    this._schedule_serialize.take();
                })
                .log_err();
            }));
        }
    }

    fn serialize_workspace_internal(&self, window: &mut Window, cx: &mut App) -> Task<()> {
        let Some(database_id) = self.database_id() else {
            return Task::ready(());
        };

        fn serialize_pane_handle(
            pane_handle: &Entity<Pane>,
            window: &mut Window,
            cx: &mut App,
        ) -> SerializedPane {
            let (items, active, pinned_count) = {
                let pane = pane_handle.read(cx);
                let active_item_id = pane.active_item().map(|item| item.item_id());
                (
                    pane.items()
                        .filter_map(|handle| {
                            let handle = handle.to_serializable_item_handle(cx)?;

                            Some(SerializedItem {
                                kind: Arc::from(handle.serialized_item_kind()),
                                item_id: handle.item_id().as_u64(),
                                active: Some(handle.item_id()) == active_item_id,
                                preview: pane.is_active_preview_item(handle.item_id()),
                            })
                        })
                        .collect::<Vec<_>>(),
                    pane.has_focus(window, cx),
                    pane.pinned_count(),
                )
            };

            SerializedPane::new(items, active, pinned_count)
        }

        fn build_serialized_pane_group(
            pane_group: &Member,
            window: &mut Window,
            cx: &mut App,
        ) -> SerializedPaneGroup {
            match pane_group {
                Member::Axis(PaneAxis {
                    axis,
                    members,
                    flexes,
                    bounding_boxes: _,
                }) => SerializedPaneGroup::Group {
                    axis: SerializedAxis(*axis),
                    children: members
                        .iter()
                        .map(|member| build_serialized_pane_group(member, window, cx))
                        .collect::<Vec<_>>(),
                    flexes: Some(flexes.lock().clone()),
                },
                Member::Pane(pane_handle) => {
                    SerializedPaneGroup::Pane(serialize_pane_handle(pane_handle, window, cx))
                }
            }
        }

        fn build_serialized_docks(
            this: &Workspace,
            window: &mut Window,
            cx: &mut App,
        ) -> DockStructure {
            let left_dock = this.left_dock.read(cx);
            let left_visible = left_dock.is_open();
            let left_active_panel = left_dock
                .active_panel()
                .map(|panel| panel.persistent_name().to_string());
            let left_dock_zoom = left_dock
                .active_panel()
                .map(|panel| panel.is_zoomed(window, cx))
                .unwrap_or(false);

            let right_dock = this.right_dock.read(cx);
            let right_visible = right_dock.is_open();
            let right_active_panel = right_dock
                .active_panel()
                .map(|panel| panel.persistent_name().to_string());
            let right_dock_zoom = right_dock
                .active_panel()
                .map(|panel| panel.is_zoomed(window, cx))
                .unwrap_or(false);

            let bottom_dock = this.bottom_dock.read(cx);
            let bottom_visible = bottom_dock.is_open();
            let bottom_active_panel = bottom_dock
                .active_panel()
                .map(|panel| panel.persistent_name().to_string());
            let bottom_dock_zoom = bottom_dock
                .active_panel()
                .map(|panel| panel.is_zoomed(window, cx))
                .unwrap_or(false);

            DockStructure {
                left: DockData {
                    visible: left_visible,
                    active_panel: left_active_panel,
                    zoom: left_dock_zoom,
                },
                right: DockData {
                    visible: right_visible,
                    active_panel: right_active_panel,
                    zoom: right_dock_zoom,
                },
                bottom: DockData {
                    visible: bottom_visible,
                    active_panel: bottom_active_panel,
                    zoom: bottom_dock_zoom,
                },
            }
        }

        if let Some(location) = self.serialize_workspace_location(cx) {
            let breakpoints = self.project.update(cx, |project, cx| {
                project.breakpoint_store().read(cx).all_breakpoints(cx)
            });

            let center_group = build_serialized_pane_group(&self.center.root, window, cx);
            let docks = build_serialized_docks(self, window, cx);
            let window_bounds = Some(SerializedWindowBounds(window.window_bounds()));
            let serialized_workspace = SerializedWorkspace {
                id: database_id,
                location,
                center_group,
                window_bounds,
                display: Default::default(),
                docks,
                centered_layout: self.centered_layout,
                session_id: self.session_id.clone(),
                breakpoints,
                window_id: Some(window.window_handle().window_id().as_u64()),
            };

            return window.spawn(cx, async move |_| {
                persistence::DB.save_workspace(serialized_workspace).await;
            });
        }
        Task::ready(())
    }

    fn serialize_workspace_location(&self, cx: &App) -> Option<SerializedWorkspaceLocation> {
        if let Some(ssh_project) = &self.serialized_ssh_project {
            Some(SerializedWorkspaceLocation::Ssh(ssh_project.clone()))
        } else if let Some(local_paths) = self.local_paths(cx) {
            if !local_paths.is_empty() {
                Some(SerializedWorkspaceLocation::from_local_paths(local_paths))
            } else {
                None
            }
        } else {
            None
        }
    }

    fn update_history(&self, cx: &mut App) {
        let Some(id) = self.database_id() else {
            return;
        };
        let Some(location) = self.serialize_workspace_location(cx) else {
            return;
        };
        if let Some(manager) = HistoryManager::global(cx) {
            manager.update(cx, |this, cx| {
                this.update_history(id, HistoryManagerEntry::new(id, &location), cx);
            });
        }
    }

    async fn serialize_items(
        this: &WeakEntity<Self>,
        items_rx: UnboundedReceiver<Box<dyn SerializableItemHandle>>,
        cx: &mut AsyncWindowContext,
    ) -> Result<()> {
        const CHUNK_SIZE: usize = 200;

        let mut serializable_items = items_rx.ready_chunks(CHUNK_SIZE);

        while let Some(items_received) = serializable_items.next().await {
            let unique_items =
                items_received
                    .into_iter()
                    .fold(HashMap::default(), |mut acc, item| {
                        acc.entry(item.item_id()).or_insert(item);
                        acc
                    });

            // We use into_iter() here so that the references to the items are moved into
            // the tasks and not kept alive while we're sleeping.
            for (_, item) in unique_items.into_iter() {
                if let Ok(Some(task)) = this.update_in(cx, |workspace, window, cx| {
                    item.serialize(workspace, false, window, cx)
                }) {
                    cx.background_spawn(async move { task.await.log_err() })
                        .detach();
                }
            }

            cx.background_executor()
                .timer(SERIALIZATION_THROTTLE_TIME)
                .await;
        }

        Ok(())
    }

    pub(crate) fn enqueue_item_serialization(
        &mut self,
        item: Box<dyn SerializableItemHandle>,
    ) -> Result<()> {
        self.serializable_items_tx
            .unbounded_send(item)
            .map_err(|err| anyhow!("failed to send serializable item over channel: {}", err))
    }

    pub(crate) fn load_workspace(
        serialized_workspace: SerializedWorkspace,
        paths_to_open: Vec<Option<ProjectPath>>,
        window: &mut Window,
        cx: &mut Context<Workspace>,
    ) -> Task<Result<Vec<Option<Box<dyn ItemHandle>>>>> {
        cx.spawn_in(window, async move |workspace, cx| {
            let project = workspace.update(cx, |workspace, _| workspace.project().clone())?;

            let mut center_group = None;
            let mut center_items = None;

            // Traverse the splits tree and add to things
            if let Some((group, active_pane, items)) = serialized_workspace
                .center_group
                .deserialize(&project, serialized_workspace.id, workspace.clone(), cx)
                .await
            {
                center_items = Some(items);
                center_group = Some((group, active_pane))
            }

            let mut items_by_project_path = HashMap::default();
            let mut item_ids_by_kind = HashMap::default();
            let mut all_deserialized_items = Vec::default();
            cx.update(|_, cx| {
                for item in center_items.unwrap_or_default().into_iter().flatten() {
                    if let Some(serializable_item_handle) = item.to_serializable_item_handle(cx) {
                        item_ids_by_kind
                            .entry(serializable_item_handle.serialized_item_kind())
                            .or_insert(Vec::new())
                            .push(item.item_id().as_u64() as ItemId);
                    }

                    if let Some(project_path) = item.project_path(cx) {
                        items_by_project_path.insert(project_path, item.clone());
                    }
                    all_deserialized_items.push(item);
                }
            })?;

            let opened_items = paths_to_open
                .into_iter()
                .map(|path_to_open| {
                    path_to_open
                        .and_then(|path_to_open| items_by_project_path.remove(&path_to_open))
                })
                .collect::<Vec<_>>();

            // Remove old panes from workspace panes list
            workspace.update_in(cx, |workspace, window, cx| {
                if let Some((center_group, active_pane)) = center_group {
                    workspace.remove_panes(workspace.center.root.clone(), window, cx);

                    // Swap workspace center group
                    workspace.center = PaneGroup::with_root(center_group);
                    if let Some(active_pane) = active_pane {
                        workspace.set_active_pane(&active_pane, window, cx);
                        cx.focus_self(window);
                    } else {
                        workspace.set_active_pane(&workspace.center.first_pane(), window, cx);
                    }
                }

                let docks = serialized_workspace.docks;

                for (dock, serialized_dock) in [
                    (&mut workspace.right_dock, docks.right),
                    (&mut workspace.left_dock, docks.left),
                    (&mut workspace.bottom_dock, docks.bottom),
                ]
                .iter_mut()
                {
                    dock.update(cx, |dock, cx| {
                        dock.serialized_dock = Some(serialized_dock.clone());
                        dock.restore_state(window, cx);
                    });
                }

                cx.notify();
            })?;

            let _ = project
                .update(cx, |project, cx| {
                    project
                        .breakpoint_store()
                        .update(cx, |breakpoint_store, cx| {
                            breakpoint_store
                                .with_serialized_breakpoints(serialized_workspace.breakpoints, cx)
                        })
                })?
                .await;

            // Clean up all the items that have _not_ been loaded. Our ItemIds aren't stable. That means
            // after loading the items, we might have different items and in order to avoid
            // the database filling up, we delete items that haven't been loaded now.
            //
            // The items that have been loaded, have been saved after they've been added to the workspace.
            let clean_up_tasks = workspace.update_in(cx, |_, window, cx| {
                item_ids_by_kind
                    .into_iter()
                    .map(|(item_kind, loaded_items)| {
                        SerializableItemRegistry::cleanup(
                            item_kind,
                            serialized_workspace.id,
                            loaded_items,
                            window,
                            cx,
                        )
                        .log_err()
                    })
                    .collect::<Vec<_>>()
            })?;

            futures::future::join_all(clean_up_tasks).await;

            workspace
                .update_in(cx, |workspace, window, cx| {
                    // Serialize ourself to make sure our timestamps and any pane / item changes are replicated
                    workspace.serialize_workspace_internal(window, cx).detach();

                    // Ensure that we mark the window as edited if we did load dirty items
                    workspace.update_window_edited(window, cx);
                })
                .ok();

            Ok(opened_items)
        })
    }

    fn actions(&self, div: Div, window: &mut Window, cx: &mut Context<Self>) -> Div {
        self.add_workspace_actions_listeners(div, window, cx)
            .on_action(cx.listener(Self::close_inactive_items_and_panes))
            .on_action(cx.listener(Self::close_all_items_and_panes))
            .on_action(cx.listener(Self::save_all))
            .on_action(cx.listener(Self::send_keystrokes))
            .on_action(cx.listener(Self::add_folder_to_project))
            .on_action(cx.listener(Self::follow_next_collaborator))
            .on_action(cx.listener(Self::close_window))
            .on_action(cx.listener(Self::activate_pane_at_index))
            .on_action(cx.listener(Self::move_item_to_pane_at_index))
            .on_action(cx.listener(Self::move_focused_panel_to_next_position))
            .on_action(cx.listener(|workspace, _: &Unfollow, window, cx| {
                let pane = workspace.active_pane().clone();
                workspace.unfollow_in_pane(&pane, window, cx);
            }))
            .on_action(cx.listener(|workspace, action: &Save, window, cx| {
                workspace
                    .save_active_item(action.save_intent.unwrap_or(SaveIntent::Save), window, cx)
                    .detach_and_prompt_err("Failed to save", window, cx, |_, _, _| None);
            }))
            .on_action(cx.listener(|workspace, _: &SaveWithoutFormat, window, cx| {
                workspace
                    .save_active_item(SaveIntent::SaveWithoutFormat, window, cx)
                    .detach_and_prompt_err("Failed to save", window, cx, |_, _, _| None);
            }))
            .on_action(cx.listener(|workspace, _: &SaveAs, window, cx| {
                workspace
                    .save_active_item(SaveIntent::SaveAs, window, cx)
                    .detach_and_prompt_err("Failed to save", window, cx, |_, _, _| None);
            }))
            .on_action(
                cx.listener(|workspace, _: &ActivatePreviousPane, window, cx| {
                    workspace.activate_previous_pane(window, cx)
                }),
            )
            .on_action(cx.listener(|workspace, _: &ActivateNextPane, window, cx| {
                workspace.activate_next_pane(window, cx)
            }))
            .on_action(
                cx.listener(|workspace, _: &ActivateNextWindow, _window, cx| {
                    workspace.activate_next_window(cx)
                }),
            )
            .on_action(
                cx.listener(|workspace, _: &ActivatePreviousWindow, _window, cx| {
                    workspace.activate_previous_window(cx)
                }),
            )
            .on_action(cx.listener(|workspace, _: &ActivatePaneLeft, window, cx| {
                workspace.activate_pane_in_direction(SplitDirection::Left, window, cx)
            }))
            .on_action(cx.listener(|workspace, _: &ActivatePaneRight, window, cx| {
                workspace.activate_pane_in_direction(SplitDirection::Right, window, cx)
            }))
            .on_action(cx.listener(|workspace, _: &ActivatePaneUp, window, cx| {
                workspace.activate_pane_in_direction(SplitDirection::Up, window, cx)
            }))
            .on_action(cx.listener(|workspace, _: &ActivatePaneDown, window, cx| {
                workspace.activate_pane_in_direction(SplitDirection::Down, window, cx)
            }))
            .on_action(cx.listener(|workspace, _: &ActivateNextPane, window, cx| {
                workspace.activate_next_pane(window, cx)
            }))
            .on_action(cx.listener(
                |workspace, action: &MoveItemToPaneInDirection, window, cx| {
                    workspace.move_item_to_pane_in_direction(action, window, cx)
                },
            ))
            .on_action(cx.listener(|workspace, _: &SwapPaneLeft, _, cx| {
                workspace.swap_pane_in_direction(SplitDirection::Left, cx)
            }))
            .on_action(cx.listener(|workspace, _: &SwapPaneRight, _, cx| {
                workspace.swap_pane_in_direction(SplitDirection::Right, cx)
            }))
            .on_action(cx.listener(|workspace, _: &SwapPaneUp, _, cx| {
                workspace.swap_pane_in_direction(SplitDirection::Up, cx)
            }))
            .on_action(cx.listener(|workspace, _: &SwapPaneDown, _, cx| {
                workspace.swap_pane_in_direction(SplitDirection::Down, cx)
            }))
            .on_action(cx.listener(|this, _: &ToggleLeftDock, window, cx| {
                this.toggle_dock(DockPosition::Left, window, cx);
            }))
            .on_action(cx.listener(
                |workspace: &mut Workspace, _: &ToggleRightDock, window, cx| {
                    workspace.toggle_dock(DockPosition::Right, window, cx);
                },
            ))
            .on_action(cx.listener(
                |workspace: &mut Workspace, _: &ToggleBottomDock, window, cx| {
                    workspace.toggle_dock(DockPosition::Bottom, window, cx);
                },
            ))
            .on_action(
                cx.listener(|workspace: &mut Workspace, _: &CloseAllDocks, window, cx| {
                    workspace.close_all_docks(window, cx);
                }),
            )
            .on_action(cx.listener(
                |workspace: &mut Workspace, _: &ClearAllNotifications, _, cx| {
                    workspace.clear_all_notifications(cx);
                },
            ))
            .on_action(cx.listener(
                |workspace: &mut Workspace, _: &ReopenClosedItem, window, cx| {
                    workspace.reopen_closed_item(window, cx).detach();
                },
            ))
            .on_action(cx.listener(Workspace::toggle_centered_layout))
    }

    #[cfg(any(test, feature = "test-support"))]
    pub fn test_new(project: Entity<Project>, window: &mut Window, cx: &mut Context<Self>) -> Self {
        use node_runtime::NodeRuntime;
        use session::Session;

        let client = project.read(cx).client();
        let user_store = project.read(cx).user_store();

        let workspace_store = cx.new(|cx| WorkspaceStore::new(client.clone(), cx));
        let session = cx.new(|cx| AppSession::new(Session::test(), cx));
        window.activate_window();
        let app_state = Arc::new(AppState {
            languages: project.read(cx).languages().clone(),
            workspace_store,
            client,
            user_store,
            fs: project.read(cx).fs().clone(),
            build_window_options: |_, _| Default::default(),
            node_runtime: NodeRuntime::unavailable(),
            session,
        });
        let workspace = Self::new(Default::default(), project, app_state, window, cx);
        workspace
            .active_pane
            .update(cx, |pane, cx| window.focus(&pane.focus_handle(cx)));
        workspace
    }

    pub fn register_action<A: Action>(
        &mut self,
        callback: impl Fn(&mut Self, &A, &mut Window, &mut Context<Self>) + 'static,
    ) -> &mut Self {
        let callback = Arc::new(callback);

        self.workspace_actions.push(Box::new(move |div, _, cx| {
            let callback = callback.clone();
            div.on_action(cx.listener(move |workspace, event, window, cx| {
                (callback.clone())(workspace, event, window, cx)
            }))
        }));
        self
    }

    fn add_workspace_actions_listeners(
        &self,
        mut div: Div,
        window: &mut Window,
        cx: &mut Context<Self>,
    ) -> Div {
        for action in self.workspace_actions.iter() {
            div = (action)(div, window, cx)
        }
        div
    }

    pub fn has_active_modal(&self, _: &mut Window, cx: &mut App) -> bool {
        self.modal_layer.read(cx).has_active_modal()
    }

    pub fn active_modal<V: ManagedView + 'static>(&self, cx: &App) -> Option<Entity<V>> {
        self.modal_layer.read(cx).active_modal()
    }

    pub fn toggle_modal<V: ModalView, B>(&mut self, window: &mut Window, cx: &mut App, build: B)
    where
        B: FnOnce(&mut Window, &mut Context<V>) -> V,
    {
        self.modal_layer.update(cx, |modal_layer, cx| {
            modal_layer.toggle_modal(window, cx, build)
        })
    }

    pub fn toggle_status_toast<V: ToastView>(&mut self, entity: Entity<V>, cx: &mut App) {
        self.toast_layer
            .update(cx, |toast_layer, cx| toast_layer.toggle_toast(cx, entity))
    }

    pub fn toggle_centered_layout(
        &mut self,
        _: &ToggleCenteredLayout,
        _: &mut Window,
        cx: &mut Context<Self>,
    ) {
        self.centered_layout = !self.centered_layout;
        if let Some(database_id) = self.database_id() {
            cx.background_spawn(DB.set_centered_layout(database_id, self.centered_layout))
                .detach_and_log_err(cx);
        }
        cx.notify();
    }

    fn adjust_padding(padding: Option<f32>) -> f32 {
        padding
            .unwrap_or(Self::DEFAULT_PADDING)
            .clamp(0.0, Self::MAX_PADDING)
    }

    fn render_dock(
        &self,
        position: DockPosition,
        dock: &Entity<Dock>,
        window: &mut Window,
        cx: &mut App,
    ) -> Option<Div> {
        if self.zoomed_position == Some(position) {
            return None;
        }

        let leader_border = dock.read(cx).active_panel().and_then(|panel| {
            let pane = panel.pane(cx)?;
            let follower_states = &self.follower_states;
            leader_border_for_pane(follower_states, &pane, window, cx)
        });

        Some(
            div()
                .flex()
                .flex_none()
                .overflow_hidden()
                .child(dock.clone())
                .children(leader_border),
        )
    }

    pub fn for_window(window: &mut Window, _: &mut App) -> Option<Entity<Workspace>> {
        window.root().flatten()
    }

    pub fn zoomed_item(&self) -> Option<&AnyWeakView> {
        self.zoomed.as_ref()
    }

    pub fn activate_next_window(&mut self, cx: &mut Context<Self>) {
        let Some(current_window_id) = cx.active_window().map(|a| a.window_id()) else {
            return;
        };
        let windows = cx.windows();
        let Some(next_window) = windows
            .iter()
            .cycle()
            .skip_while(|window| window.window_id() != current_window_id)
            .nth(1)
        else {
            return;
        };
        next_window
            .update(cx, |_, window, _| window.activate_window())
            .ok();
    }

    pub fn activate_previous_window(&mut self, cx: &mut Context<Self>) {
        let Some(current_window_id) = cx.active_window().map(|a| a.window_id()) else {
            return;
        };
        let windows = cx.windows();
        let Some(prev_window) = windows
            .iter()
            .rev()
            .cycle()
            .skip_while(|window| window.window_id() != current_window_id)
            .nth(1)
        else {
            return;
        };
        prev_window
            .update(cx, |_, window, _| window.activate_window())
            .ok();
    }
}

fn leader_border_for_pane(
    follower_states: &HashMap<PeerId, FollowerState>,
    pane: &Entity<Pane>,
    _: &Window,
    cx: &App,
) -> Option<Div> {
    let (leader_id, _follower_state) = follower_states.iter().find_map(|(leader_id, state)| {
        if state.pane() == pane {
            Some((*leader_id, state))
        } else {
            None
        }
    })?;

    let room = ActiveCall::try_global(cx)?.read(cx).room()?.read(cx);
    let leader = room.remote_participant_for_peer_id(leader_id)?;

    let mut leader_color = cx
        .theme()
        .players()
        .color_for_participant(leader.participant_index.0)
        .cursor;
    leader_color.fade_out(0.3);
    Some(
        div()
            .absolute()
            .size_full()
            .left_0()
            .top_0()
            .border_2()
            .border_color(leader_color),
    )
}

fn window_bounds_env_override() -> Option<Bounds<Pixels>> {
    ZED_WINDOW_POSITION
        .zip(*ZED_WINDOW_SIZE)
        .map(|(position, size)| Bounds {
            origin: position,
            size,
        })
}

fn open_items(
    serialized_workspace: Option<SerializedWorkspace>,
    mut project_paths_to_open: Vec<(PathBuf, Option<ProjectPath>)>,
    window: &mut Window,
    cx: &mut Context<Workspace>,
) -> impl 'static + Future<Output = Result<Vec<Option<Result<Box<dyn ItemHandle>>>>>> + use<> {
    let restored_items = serialized_workspace.map(|serialized_workspace| {
        Workspace::load_workspace(
            serialized_workspace,
            project_paths_to_open
                .iter()
                .map(|(_, project_path)| project_path)
                .cloned()
                .collect(),
            window,
            cx,
        )
    });

    cx.spawn_in(window, async move |workspace, cx| {
        let mut opened_items = Vec::with_capacity(project_paths_to_open.len());

        if let Some(restored_items) = restored_items {
            let restored_items = restored_items.await?;

            let restored_project_paths = restored_items
                .iter()
                .filter_map(|item| {
                    cx.update(|_, cx| item.as_ref()?.project_path(cx))
                        .ok()
                        .flatten()
                })
                .collect::<HashSet<_>>();

            for restored_item in restored_items {
                opened_items.push(restored_item.map(Ok));
            }

            project_paths_to_open
                .iter_mut()
                .for_each(|(_, project_path)| {
                    if let Some(project_path_to_open) = project_path {
                        if restored_project_paths.contains(project_path_to_open) {
                            *project_path = None;
                        }
                    }
                });
        } else {
            for _ in 0..project_paths_to_open.len() {
                opened_items.push(None);
            }
        }
        assert!(opened_items.len() == project_paths_to_open.len());

        let tasks =
            project_paths_to_open
                .into_iter()
                .enumerate()
                .map(|(ix, (abs_path, project_path))| {
                    let workspace = workspace.clone();
                    cx.spawn(async move |cx| {
                        let file_project_path = project_path?;
                        let abs_path_task = workspace.update(cx, |workspace, cx| {
                            workspace.project().update(cx, |project, cx| {
                                project.resolve_abs_path(abs_path.to_string_lossy().as_ref(), cx)
                            })
                        });

                        // We only want to open file paths here. If one of the items
                        // here is a directory, it was already opened further above
                        // with a `find_or_create_worktree`.
                        if let Ok(task) = abs_path_task {
                            if task.await.map_or(true, |p| p.is_file()) {
                                return Some((
                                    ix,
                                    workspace
                                        .update_in(cx, |workspace, window, cx| {
                                            workspace.open_path(
                                                file_project_path,
                                                None,
                                                true,
                                                window,
                                                cx,
                                            )
                                        })
                                        .log_err()?
                                        .await,
                                ));
                            }
                        }
                        None
                    })
                });

        let tasks = tasks.collect::<Vec<_>>();

        let tasks = futures::future::join_all(tasks);
        for (ix, path_open_result) in tasks.await.into_iter().flatten() {
            opened_items[ix] = Some(path_open_result);
        }

        Ok(opened_items)
    })
}

enum ActivateInDirectionTarget {
    Pane(Entity<Pane>),
    Dock(Entity<Dock>),
}

fn notify_if_database_failed(workspace: WindowHandle<Workspace>, cx: &mut AsyncApp) {
    workspace
        .update(cx, |workspace, _, cx| {
            if (*db::ALL_FILE_DB_FAILED).load(std::sync::atomic::Ordering::Acquire) {
                struct DatabaseFailedNotification;

                workspace.show_notification(
                    NotificationId::unique::<DatabaseFailedNotification>(),
                    cx,
                    |cx| {
                        cx.new(|cx| {
                            MessageNotification::new("Failed to load the database file.", cx)
                                .primary_message("File an Issue")
                                .primary_icon(IconName::Plus)
                                .primary_on_click(|window, cx| {
                                    window.dispatch_action(Box::new(FileBugReport), cx)
                                })
                        })
                    },
                );
            }
        })
        .log_err();
}

impl Focusable for Workspace {
    fn focus_handle(&self, cx: &App) -> FocusHandle {
        self.active_pane.focus_handle(cx)
    }
}

#[derive(Clone)]
struct DraggedDock(DockPosition);

impl Render for DraggedDock {
    fn render(&mut self, _window: &mut Window, _cx: &mut Context<Self>) -> impl IntoElement {
        gpui::Empty
    }
}

impl Render for Workspace {
    fn render(&mut self, window: &mut Window, cx: &mut Context<Self>) -> impl IntoElement {
        let mut context = KeyContext::new_with_defaults();
        context.add("Workspace");
        context.set("keyboard_layout", cx.keyboard_layout().name().to_string());
        let centered_layout = self.centered_layout
            && self.center.panes().len() == 1
            && self.active_item(cx).is_some();
        let render_padding = |size| {
            (size > 0.0).then(|| {
                div()
                    .h_full()
                    .w(relative(size))
                    .bg(cx.theme().colors().editor_background)
                    .border_color(cx.theme().colors().pane_group_border)
            })
        };
        let paddings = if centered_layout {
            let settings = WorkspaceSettings::get_global(cx).centered_layout;
            (
                render_padding(Self::adjust_padding(settings.left_padding)),
                render_padding(Self::adjust_padding(settings.right_padding)),
            )
        } else {
            (None, None)
        };
        let ui_font = theme::setup_ui_font(window, cx);

        let theme = cx.theme().clone();
        let colors = theme.colors();

        client_side_decorations(
            self.actions(div(), window, cx)
                .key_context(context)
                .relative()
                .size_full()
                .flex()
                .flex_col()
                .font(ui_font)
                .gap_0()
                .justify_start()
                .items_start()
                .text_color(colors.text)
                .overflow_hidden()
                .children(self.titlebar_item.clone())
                .child(
                    div()
                        .size_full()
                        .relative()
                        .flex_1()
                        .flex()
                        .flex_col()
                        .child(
                            div()
                                .id("workspace")
                                .bg(colors.background)
                                .relative()
                                .flex_1()
                                .w_full()
                                .flex()
                                .flex_col()
                                .overflow_hidden()
                                .border_t_1()
                                .border_b_1()
                                .border_color(colors.border)
                                .child({
                                    let this = cx.entity().clone();
                                    canvas(
                                        move |bounds, window, cx| {
                                            this.update(cx, |this, cx| {
                                                let bounds_changed = this.bounds != bounds;
                                                this.bounds = bounds;

                                                if bounds_changed {
                                                    this.left_dock.update(cx, |dock, cx| {
                                                        dock.clamp_panel_size(
                                                            bounds.size.width,
                                                            window,
                                                            cx,
                                                        )
                                                    });

                                                    this.right_dock.update(cx, |dock, cx| {
                                                        dock.clamp_panel_size(
                                                            bounds.size.width,
                                                            window,
                                                            cx,
                                                        )
                                                    });

                                                    this.bottom_dock.update(cx, |dock, cx| {
                                                        dock.clamp_panel_size(
                                                            bounds.size.height,
                                                            window,
                                                            cx,
                                                        )
                                                    });
                                                }
                                            })
                                        },
                                        |_, _, _, _| {},
                                    )
                                    .absolute()
                                    .size_full()
                                })
                                .when(self.zoomed.is_none(), |this| {
                                    this.on_drag_move(cx.listener(
                                        move |workspace,
                                              e: &DragMoveEvent<DraggedDock>,
                                              window,
                                              cx| {
                                            if workspace.previous_dock_drag_coordinates
                                                != Some(e.event.position)
                                            {
                                                workspace.previous_dock_drag_coordinates =
                                                    Some(e.event.position);
                                                match e.drag(cx).0 {
                                                    DockPosition::Left => {
                                                        resize_left_dock(
                                                            e.event.position.x
                                                                - workspace.bounds.left(),
                                                            workspace,
                                                            window,
                                                            cx,
                                                        );
                                                    }
                                                    DockPosition::Right => {
                                                        resize_right_dock(
                                                            workspace.bounds.right()
                                                                - e.event.position.x,
                                                            workspace,
                                                            window,
                                                            cx,
                                                        );
                                                    }
                                                    DockPosition::Bottom => {
                                                        resize_bottom_dock(
                                                            workspace.bounds.bottom()
                                                                - e.event.position.y,
                                                            workspace,
                                                            window,
                                                            cx,
                                                        );
                                                    }
                                                };
                                                workspace.serialize_workspace(window, cx);
                                            }
                                        },
                                    ))
                                })
                                .child({
                                    match self.bottom_dock_layout {
                                        BottomDockLayout::Full => div()
                                            .flex()
                                            .flex_col()
                                            .h_full()
                                            .child(
                                                div()
                                                    .flex()
                                                    .flex_row()
                                                    .flex_1()
                                                    .overflow_hidden()
                                                    .children(self.render_dock(
                                                        DockPosition::Left,
                                                        &self.left_dock,
                                                        window,
                                                        cx,
                                                    ))
                                                    .child(
                                                        div()
                                                            .flex()
                                                            .flex_col()
                                                            .flex_1()
                                                            .overflow_hidden()
                                                            .child(
                                                                h_flex()
                                                                    .flex_1()
                                                                    .when_some(
                                                                        paddings.0,
                                                                        |this, p| {
                                                                            this.child(
                                                                                p.border_r_1(),
                                                                            )
                                                                        },
                                                                    )
                                                                    .child(self.center.render(
                                                                        self.zoomed.as_ref(),
                                                                        &PaneRenderContext {
                                                                            follower_states:
                                                                                &self.follower_states,
                                                                            active_call: self.active_call(),
                                                                            active_pane: &self.active_pane,
                                                                            app_state: &self.app_state,
                                                                            project: &self.project,
                                                                            workspace: &self.weak_self,
                                                                        },
                                                                        window,
                                                                        cx,
                                                                    ))
                                                                    .when_some(
                                                                        paddings.1,
                                                                        |this, p| {
                                                                            this.child(
                                                                                p.border_l_1(),
                                                                            )
                                                                        },
                                                                    ),
                                                            ),
                                                    )
                                                    .children(self.render_dock(
                                                        DockPosition::Right,
                                                        &self.right_dock,
                                                        window,
                                                        cx,
                                                    )),
                                            )
                                            .child(div().w_full().children(self.render_dock(
                                                DockPosition::Bottom,
                                                &self.bottom_dock,
                                                window,
                                                cx
                                            ))),

                                        BottomDockLayout::LeftAligned => div()
                                            .flex()
                                            .flex_row()
                                            .h_full()
                                            .child(
                                                div()
                                                    .flex()
                                                    .flex_col()
                                                    .flex_1()
                                                    .h_full()
                                                    .child(
                                                        div()
                                                            .flex()
                                                            .flex_row()
                                                            .flex_1()
                                                            .children(self.render_dock(DockPosition::Left, &self.left_dock, window, cx))
                                                            .child(
                                                                div()
                                                                    .flex()
                                                                    .flex_col()
                                                                    .flex_1()
                                                                    .overflow_hidden()
                                                                    .child(
                                                                        h_flex()
                                                                            .flex_1()
                                                                            .when_some(paddings.0, |this, p| this.child(p.border_r_1()))
                                                                            .child(self.center.render(
                                                                                self.zoomed.as_ref(),
                                                                                &PaneRenderContext {
                                                                                    follower_states:
                                                                                        &self.follower_states,
                                                                                    active_call: self.active_call(),
                                                                                    active_pane: &self.active_pane,
                                                                                    app_state: &self.app_state,
                                                                                    project: &self.project,
                                                                                    workspace: &self.weak_self,
                                                                                },
                                                                                window,
                                                                                cx,
                                                                            ))
                                                                            .when_some(paddings.1, |this, p| this.child(p.border_l_1())),
                                                                    )
                                                            )
                                                    )
                                                    .child(
                                                        div()
                                                            .w_full()
                                                            .children(self.render_dock(DockPosition::Bottom, &self.bottom_dock, window, cx))
                                                    ),
                                            )
                                            .children(self.render_dock(
                                                DockPosition::Right,
                                                &self.right_dock,
                                                window,
                                                cx,
                                            )),

                                        BottomDockLayout::RightAligned => div()
                                            .flex()
                                            .flex_row()
                                            .h_full()
                                            .children(self.render_dock(
                                                DockPosition::Left,
                                                &self.left_dock,
                                                window,
                                                cx,
                                            ))
                                            .child(
                                                div()
                                                    .flex()
                                                    .flex_col()
                                                    .flex_1()
                                                    .h_full()
                                                    .child(
                                                        div()
                                                            .flex()
                                                            .flex_row()
                                                            .flex_1()
                                                            .child(
                                                                div()
                                                                    .flex()
                                                                    .flex_col()
                                                                    .flex_1()
                                                                    .overflow_hidden()
                                                                    .child(
                                                                        h_flex()
                                                                            .flex_1()
                                                                            .when_some(paddings.0, |this, p| this.child(p.border_r_1()))
                                                                            .child(self.center.render(
                                                                                self.zoomed.as_ref(),
                                                                                &PaneRenderContext {
                                                                                    follower_states:
                                                                                        &self.follower_states,
                                                                                    active_call: self.active_call(),
                                                                                    active_pane: &self.active_pane,
                                                                                    app_state: &self.app_state,
                                                                                    project: &self.project,
                                                                                    workspace: &self.weak_self,
                                                                                },
                                                                                window,
                                                                                cx,
                                                                            ))
                                                                            .when_some(paddings.1, |this, p| this.child(p.border_l_1())),
                                                                    )
                                                            )
                                                            .children(self.render_dock(DockPosition::Right, &self.right_dock, window, cx))
                                                    )
                                                    .child(
                                                        div()
                                                            .w_full()
                                                            .children(self.render_dock(DockPosition::Bottom, &self.bottom_dock, window, cx))
                                                    ),
                                            ),

                                        BottomDockLayout::Contained => div()
                                            .flex()
                                            .flex_row()
                                            .h_full()
                                            .children(self.render_dock(
                                                DockPosition::Left,
                                                &self.left_dock,
                                                window,
                                                cx,
                                            ))
                                            .child(
                                                div()
                                                    .flex()
                                                    .flex_col()
                                                    .flex_1()
                                                    .overflow_hidden()
                                                    .child(
                                                        h_flex()
                                                            .flex_1()
                                                            .when_some(paddings.0, |this, p| {
                                                                this.child(p.border_r_1())
                                                            })
                                                            .child(self.center.render(
                                                                self.zoomed.as_ref(),
                                                                &PaneRenderContext {
                                                                    follower_states:
                                                                        &self.follower_states,
                                                                    active_call: self.active_call(),
                                                                    active_pane: &self.active_pane,
                                                                    app_state: &self.app_state,
                                                                    project: &self.project,
                                                                    workspace: &self.weak_self,
                                                                },
                                                                window,
                                                                cx,
                                                            ))
                                                            .when_some(paddings.1, |this, p| {
                                                                this.child(p.border_l_1())
                                                            }),
                                                    )
                                                    .children(self.render_dock(
                                                        DockPosition::Bottom,
                                                        &self.bottom_dock,
                                                        window,
                                                        cx,
                                                    )),
                                            )
                                            .children(self.render_dock(
                                                DockPosition::Right,
                                                &self.right_dock,
                                                window,
                                                cx,
                                            )),
                                    }
                                })
                                .children(self.zoomed.as_ref().and_then(|view| {
                                    let zoomed_view = view.upgrade()?;
                                    let div = div()
                                        .occlude()
                                        .absolute()
                                        .overflow_hidden()
                                        .border_color(colors.border)
                                        .bg(colors.background)
                                        .child(zoomed_view)
                                        .inset_0()
                                        .shadow_lg();

                                    Some(match self.zoomed_position {
                                        Some(DockPosition::Left) => div.right_2().border_r_1(),
                                        Some(DockPosition::Right) => div.left_2().border_l_1(),
                                        Some(DockPosition::Bottom) => div.top_2().border_t_1(),
                                        None => {
                                            div.top_2().bottom_2().left_2().right_2().border_1()
                                        }
                                    })
                                }))
                                .children(self.render_notifications(window, cx)),
                        )
                        .child(self.status_bar.clone())
                        .child(self.modal_layer.clone())
                        .child(self.toast_layer.clone()),
                ),
            window,
            cx,
        )
    }
}

fn resize_bottom_dock(
    new_size: Pixels,
    workspace: &mut Workspace,
    window: &mut Window,
    cx: &mut App,
) {
    let size = new_size.min(workspace.bounds.bottom() - RESIZE_HANDLE_SIZE);
    workspace.bottom_dock.update(cx, |bottom_dock, cx| {
        bottom_dock.resize_active_panel(Some(size), window, cx);
    });
}

fn resize_right_dock(
    new_size: Pixels,
    workspace: &mut Workspace,
    window: &mut Window,
    cx: &mut App,
) {
    let size = new_size.max(workspace.bounds.left() - RESIZE_HANDLE_SIZE);
    workspace.right_dock.update(cx, |right_dock, cx| {
        right_dock.resize_active_panel(Some(size), window, cx);
    });
}

fn resize_left_dock(
    new_size: Pixels,
    workspace: &mut Workspace,
    window: &mut Window,
    cx: &mut App,
) {
    let size = new_size.min(workspace.bounds.right() - RESIZE_HANDLE_SIZE);

    workspace.left_dock.update(cx, |left_dock, cx| {
        left_dock.resize_active_panel(Some(size), window, cx);
    });
}

impl WorkspaceStore {
    pub fn new(client: Arc<Client>, cx: &mut Context<Self>) -> Self {
        Self {
            workspaces: Default::default(),
            _subscriptions: vec![
                client.add_request_handler(cx.weak_entity(), Self::handle_follow),
                client.add_message_handler(cx.weak_entity(), Self::handle_update_followers),
            ],
            client,
        }
    }

    pub fn update_followers(
        &self,
        project_id: Option<u64>,
        update: proto::update_followers::Variant,
        cx: &App,
    ) -> Option<()> {
        let active_call = ActiveCall::try_global(cx)?;
        let room_id = active_call.read(cx).room()?.read(cx).id();
        self.client
            .send(proto::UpdateFollowers {
                room_id,
                project_id,
                variant: Some(update),
            })
            .log_err()
    }

    pub async fn handle_follow(
        this: Entity<Self>,
        envelope: TypedEnvelope<proto::Follow>,
        mut cx: AsyncApp,
    ) -> Result<proto::FollowResponse> {
        this.update(&mut cx, |this, cx| {
            let follower = Follower {
                project_id: envelope.payload.project_id,
                peer_id: envelope.original_sender_id()?,
            };

            let mut response = proto::FollowResponse::default();
            this.workspaces.retain(|workspace| {
                workspace
                    .update(cx, |workspace, window, cx| {
                        let handler_response =
                            workspace.handle_follow(follower.project_id, window, cx);
                        if let Some(active_view) = handler_response.active_view.clone() {
                            if workspace.project.read(cx).remote_id() == follower.project_id {
                                response.active_view = Some(active_view)
                            }
                        }
                    })
                    .is_ok()
            });

            Ok(response)
        })?
    }

    async fn handle_update_followers(
        this: Entity<Self>,
        envelope: TypedEnvelope<proto::UpdateFollowers>,
        mut cx: AsyncApp,
    ) -> Result<()> {
        let leader_id = envelope.original_sender_id()?;
        let update = envelope.payload;

        this.update(&mut cx, |this, cx| {
            this.workspaces.retain(|workspace| {
                workspace
                    .update(cx, |workspace, window, cx| {
                        let project_id = workspace.project.read(cx).remote_id();
                        if update.project_id != project_id && update.project_id.is_some() {
                            return;
                        }
                        workspace.handle_update_followers(leader_id, update.clone(), window, cx);
                    })
                    .is_ok()
            });
            Ok(())
        })?
    }
}

impl ViewId {
    pub(crate) fn from_proto(message: proto::ViewId) -> Result<Self> {
        Ok(Self {
            creator: message
                .creator
                .ok_or_else(|| anyhow!("creator is missing"))?,
            id: message.id,
        })
    }

    pub(crate) fn to_proto(self) -> proto::ViewId {
        proto::ViewId {
            creator: Some(self.creator),
            id: self.id,
        }
    }
}

impl FollowerState {
    fn pane(&self) -> &Entity<Pane> {
        self.dock_pane.as_ref().unwrap_or(&self.center_pane)
    }
}

pub trait WorkspaceHandle {
    fn file_project_paths(&self, cx: &App) -> Vec<ProjectPath>;
}

impl WorkspaceHandle for Entity<Workspace> {
    fn file_project_paths(&self, cx: &App) -> Vec<ProjectPath> {
        self.read(cx)
            .worktrees(cx)
            .flat_map(|worktree| {
                let worktree_id = worktree.read(cx).id();
                worktree.read(cx).files(true, 0).map(move |f| ProjectPath {
                    worktree_id,
                    path: f.path.clone(),
                })
            })
            .collect::<Vec<_>>()
    }
}

impl std::fmt::Debug for OpenPaths {
    fn fmt(&self, f: &mut std::fmt::Formatter<'_>) -> std::fmt::Result {
        f.debug_struct("OpenPaths")
            .field("paths", &self.paths)
            .finish()
    }
}

pub async fn last_opened_workspace_location() -> Option<SerializedWorkspaceLocation> {
    DB.last_workspace().await.log_err().flatten()
}

pub fn last_session_workspace_locations(
    last_session_id: &str,
    last_session_window_stack: Option<Vec<WindowId>>,
) -> Option<Vec<SerializedWorkspaceLocation>> {
    DB.last_session_workspace_locations(last_session_id, last_session_window_stack)
        .log_err()
}

actions!(
    collab,
    [
        OpenChannelNotes,
        Mute,
        Deafen,
        LeaveCall,
        ShareProject,
        ScreenShare
    ]
);
actions!(zed, [OpenLog]);

async fn join_channel_internal(
    channel_id: ChannelId,
    app_state: &Arc<AppState>,
    requesting_window: Option<WindowHandle<Workspace>>,
    active_call: &Entity<ActiveCall>,
    cx: &mut AsyncApp,
) -> Result<bool> {
    let (should_prompt, open_room) = active_call.update(cx, |active_call, cx| {
        let Some(room) = active_call.room().map(|room| room.read(cx)) else {
            return (false, None);
        };

        let already_in_channel = room.channel_id() == Some(channel_id);
        let should_prompt = room.is_sharing_project()
            && !room.remote_participants().is_empty()
            && !already_in_channel;
        let open_room = if already_in_channel {
            active_call.room().cloned()
        } else {
            None
        };
        (should_prompt, open_room)
    })?;

    if let Some(room) = open_room {
        let task = room.update(cx, |room, cx| {
            if let Some((project, host)) = room.most_active_project(cx) {
                return Some(join_in_room_project(project, host, app_state.clone(), cx));
            }

            None
        })?;
        if let Some(task) = task {
            task.await?;
        }
        return anyhow::Ok(true);
    }

    if should_prompt {
        if let Some(workspace) = requesting_window {
            let answer = workspace
                .update(cx, |_, window, cx| {
                    window.prompt(
                        PromptLevel::Warning,
                        "Do you want to switch channels?",
                        Some("Leaving this call will unshare your current project."),
                        &["Yes, Join Channel", "Cancel"],
                        cx,
                    )
                })?
                .await;

            if answer == Ok(1) {
                return Ok(false);
            }
        } else {
            return Ok(false); // unreachable!() hopefully
        }
    }

    let client = cx.update(|cx| active_call.read(cx).client())?;

    let mut client_status = client.status();

    // this loop will terminate within client::CONNECTION_TIMEOUT seconds.
    'outer: loop {
        let Some(status) = client_status.recv().await else {
            return Err(anyhow!("error connecting"));
        };

        match status {
            Status::Connecting
            | Status::Authenticating
            | Status::Reconnecting
            | Status::Reauthenticating => continue,
            Status::Connected { .. } => break 'outer,
            Status::SignedOut => return Err(ErrorCode::SignedOut.into()),
            Status::UpgradeRequired => return Err(ErrorCode::UpgradeRequired.into()),
            Status::ConnectionError | Status::ConnectionLost | Status::ReconnectionError { .. } => {
                return Err(ErrorCode::Disconnected.into());
            }
        }
    }

    let room = active_call
        .update(cx, |active_call, cx| {
            active_call.join_channel(channel_id, cx)
        })?
        .await?;

    let Some(room) = room else {
        return anyhow::Ok(true);
    };

    room.update(cx, |room, _| room.room_update_completed())?
        .await;

    let task = room.update(cx, |room, cx| {
        if let Some((project, host)) = room.most_active_project(cx) {
            return Some(join_in_room_project(project, host, app_state.clone(), cx));
        }

        // If you are the first to join a channel, see if you should share your project.
        if room.remote_participants().is_empty() && !room.local_participant_is_guest() {
            if let Some(workspace) = requesting_window {
                let project = workspace.update(cx, |workspace, _, cx| {
                    let project = workspace.project.read(cx);

                    if !CallSettings::get_global(cx).share_on_join {
                        return None;
                    }

                    if (project.is_local() || project.is_via_ssh())
                        && project.visible_worktrees(cx).any(|tree| {
                            tree.read(cx)
                                .root_entry()
                                .map_or(false, |entry| entry.is_dir())
                        })
                    {
                        Some(workspace.project.clone())
                    } else {
                        None
                    }
                });
                if let Ok(Some(project)) = project {
                    return Some(cx.spawn(async move |room, cx| {
                        room.update(cx, |room, cx| room.share_project(project, cx))?
                            .await?;
                        Ok(())
                    }));
                }
            }
        }

        None
    })?;
    if let Some(task) = task {
        task.await?;
        return anyhow::Ok(true);
    }
    anyhow::Ok(false)
}

pub fn join_channel(
    channel_id: ChannelId,
    app_state: Arc<AppState>,
    requesting_window: Option<WindowHandle<Workspace>>,
    cx: &mut App,
) -> Task<Result<()>> {
    let active_call = ActiveCall::global(cx);
    cx.spawn(async move |cx| {
        let result = join_channel_internal(
            channel_id,
            &app_state,
            requesting_window,
            &active_call,
             cx,
        )
            .await;

        // join channel succeeded, and opened a window
        if matches!(result, Ok(true)) {
            return anyhow::Ok(());
        }

        // find an existing workspace to focus and show call controls
        let mut active_window =
            requesting_window.or_else(|| activate_any_workspace_window( cx));
        if active_window.is_none() {
            // no open workspaces, make one to show the error in (blergh)
            let (window_handle, _) = cx
                .update(|cx| {
                    Workspace::new_local(vec![], app_state.clone(), requesting_window, None, cx)
                })?
                .await?;

            if result.is_ok() {
                cx.update(|cx| {
                    cx.dispatch_action(&OpenChannelNotes);
                }).log_err();
            }

            active_window = Some(window_handle);
        }

        if let Err(err) = result {
            log::error!("failed to join channel: {}", err);
            if let Some(active_window) = active_window {
                active_window
                    .update(cx, |_, window, cx| {
                        let detail: SharedString = match err.error_code() {
                            ErrorCode::SignedOut => {
                                "Please sign in to continue.".into()
                            }
                            ErrorCode::UpgradeRequired => {
                                "Your are running an unsupported version of Zed. Please update to continue.".into()
                            }
                            ErrorCode::NoSuchChannel => {
                                "No matching channel was found. Please check the link and try again.".into()
                            }
                            ErrorCode::Forbidden => {
                                "This channel is private, and you do not have access. Please ask someone to add you and try again.".into()
                            }
                            ErrorCode::Disconnected => "Please check your internet connection and try again.".into(),
                            _ => format!("{}\n\nPlease try again.", err).into(),
                        };
                        window.prompt(
                            PromptLevel::Critical,
                            "Failed to join channel",
                            Some(&detail),
                            &["Ok"],
                        cx)
                    })?
                    .await
                    .ok();
            }
        }

        // return ok, we showed the error to the user.
        anyhow::Ok(())
    })
}

pub async fn get_any_active_workspace(
    app_state: Arc<AppState>,
    mut cx: AsyncApp,
) -> anyhow::Result<WindowHandle<Workspace>> {
    // find an existing workspace to focus and show call controls
    let active_window = activate_any_workspace_window(&mut cx);
    if active_window.is_none() {
        cx.update(|cx| Workspace::new_local(vec![], app_state.clone(), None, None, cx))?
            .await?;
    }
    activate_any_workspace_window(&mut cx).context("could not open zed")
}

fn activate_any_workspace_window(cx: &mut AsyncApp) -> Option<WindowHandle<Workspace>> {
    cx.update(|cx| {
        if let Some(workspace_window) = cx
            .active_window()
            .and_then(|window| window.downcast::<Workspace>())
        {
            return Some(workspace_window);
        }

        for window in cx.windows() {
            if let Some(workspace_window) = window.downcast::<Workspace>() {
                workspace_window
                    .update(cx, |_, window, _| window.activate_window())
                    .ok();
                return Some(workspace_window);
            }
        }
        None
    })
    .ok()
    .flatten()
}

pub fn local_workspace_windows(cx: &App) -> Vec<WindowHandle<Workspace>> {
    cx.windows()
        .into_iter()
        .filter_map(|window| window.downcast::<Workspace>())
        .filter(|workspace| {
            workspace
                .read(cx)
                .is_ok_and(|workspace| workspace.project.read(cx).is_local())
        })
        .collect()
}

#[derive(Default)]
pub struct OpenOptions {
    pub visible: Option<OpenVisible>,
    pub focus: Option<bool>,
    pub open_new_workspace: Option<bool>,
    pub replace_window: Option<WindowHandle<Workspace>>,
    pub env: Option<HashMap<String, String>>,
}

#[allow(clippy::type_complexity)]
pub fn open_paths(
    abs_paths: &[PathBuf],
    app_state: Arc<AppState>,
    open_options: OpenOptions,
    cx: &mut App,
) -> Task<
    anyhow::Result<(
        WindowHandle<Workspace>,
        Vec<Option<Result<Box<dyn ItemHandle>, anyhow::Error>>>,
    )>,
> {
    let abs_paths = abs_paths.to_vec();
    let mut existing = None;
    let mut best_match = None;
    let mut open_visible = OpenVisible::All;

    cx.spawn(async move |cx| {
        if open_options.open_new_workspace != Some(true) {
            let all_paths = abs_paths.iter().map(|path| app_state.fs.metadata(path));
            let all_metadatas = futures::future::join_all(all_paths)
                .await
                .into_iter()
                .filter_map(|result| result.ok().flatten())
                .collect::<Vec<_>>();

            cx.update(|cx| {
                for window in local_workspace_windows(&cx) {
                    if let Ok(workspace) = window.read(&cx) {
                        let m = workspace.project.read(&cx).visibility_for_paths(
                            &abs_paths,
                            &all_metadatas,
                            open_options.open_new_workspace == None,
                            cx,
                        );
                        if m > best_match {
                            existing = Some(window);
                            best_match = m;
                        } else if best_match.is_none()
                            && open_options.open_new_workspace == Some(false)
                        {
                            existing = Some(window)
                        }
                    }
                }
            })?;

            if open_options.open_new_workspace.is_none() && existing.is_none() {
                if all_metadatas.iter().all(|file| !file.is_dir) {
                    cx.update(|cx| {
                        if let Some(window) = cx
                            .active_window()
                            .and_then(|window| window.downcast::<Workspace>())
                        {
                            if let Ok(workspace) = window.read(cx) {
                                let project = workspace.project().read(cx);
                                if project.is_local() && !project.is_via_collab() {
                                    existing = Some(window);
                                    open_visible = OpenVisible::None;
                                    return;
                                }
                            }
                        }
                        for window in local_workspace_windows(cx) {
                            if let Ok(workspace) = window.read(cx) {
                                let project = workspace.project().read(cx);
                                if project.is_via_collab() {
                                    continue;
                                }
                                existing = Some(window);
                                open_visible = OpenVisible::None;
                                break;
                            }
                        }
                    })?;
                }
            }
        }

        if let Some(existing) = existing {
            let open_task = existing
                .update(cx, |workspace, window, cx| {
                    window.activate_window();
                    workspace.open_paths(
                        abs_paths,
                        OpenOptions {
                            visible: Some(open_visible),
                            ..Default::default()
                        },
                        None,
                        window,
                        cx,
                    )
                })?
                .await;

            _ = existing.update(cx, |workspace, _, cx| {
                for item in open_task.iter().flatten() {
                    if let Err(e) = item {
                        workspace.show_error(&e, cx);
                    }
                }
            });

            Ok((existing, open_task))
        } else {
            cx.update(move |cx| {
                Workspace::new_local(
                    abs_paths,
                    app_state.clone(),
                    open_options.replace_window,
                    open_options.env,
                    cx,
                )
            })?
            .await
        }
    })
}

pub fn open_new(
    open_options: OpenOptions,
    app_state: Arc<AppState>,
    cx: &mut App,
    init: impl FnOnce(&mut Workspace, &mut Window, &mut Context<Workspace>) + 'static + Send,
) -> Task<anyhow::Result<()>> {
    let task = Workspace::new_local(Vec::new(), app_state, None, open_options.env, cx);
    cx.spawn(async move |cx| {
        let (workspace, opened_paths) = task.await?;
        workspace.update(cx, |workspace, window, cx| {
            if opened_paths.is_empty() {
                init(workspace, window, cx)
            }
        })?;
        Ok(())
    })
}

pub fn create_and_open_local_file(
    path: &'static Path,
    window: &mut Window,
    cx: &mut Context<Workspace>,
    default_content: impl 'static + Send + FnOnce() -> Rope,
) -> Task<Result<Box<dyn ItemHandle>>> {
    cx.spawn_in(window, async move |workspace, cx| {
        let fs = workspace.update(cx, |workspace, _| workspace.app_state().fs.clone())?;
        if !fs.is_file(path).await {
            fs.create_file(path, Default::default()).await?;
            fs.save(path, &default_content(), Default::default())
                .await?;
        }

        let mut items = workspace
            .update_in(cx, |workspace, window, cx| {
                workspace.with_local_workspace(window, cx, |workspace, window, cx| {
                    workspace.open_paths(
                        vec![path.to_path_buf()],
                        OpenOptions {
                            visible: Some(OpenVisible::None),
                            ..Default::default()
                        },
                        None,
                        window,
                        cx,
                    )
                })
            })?
            .await?
            .await;

        let item = items.pop().flatten();
        item.ok_or_else(|| anyhow!("path {path:?} is not a file"))?
    })
}

pub fn open_ssh_project_with_new_connection(
    window: WindowHandle<Workspace>,
    connection_options: SshConnectionOptions,
    cancel_rx: oneshot::Receiver<()>,
    delegate: Arc<dyn SshClientDelegate>,
    app_state: Arc<AppState>,
    paths: Vec<PathBuf>,
    cx: &mut App,
) -> Task<Result<()>> {
    cx.spawn(async move |cx| {
        let (serialized_ssh_project, workspace_id, serialized_workspace) =
            serialize_ssh_project(connection_options.clone(), paths.clone(), &cx).await?;

        let session = match cx
            .update(|cx| {
                remote::SshRemoteClient::new(
                    ConnectionIdentifier::Workspace(workspace_id.0),
                    connection_options,
                    cancel_rx,
                    delegate,
                    cx,
                )
            })?
            .await?
        {
            Some(result) => result,
            None => return Ok(()),
        };

        let project = cx.update(|cx| {
            project::Project::ssh(
                session,
                app_state.client.clone(),
                app_state.node_runtime.clone(),
                app_state.user_store.clone(),
                app_state.languages.clone(),
                app_state.fs.clone(),
                cx,
            )
        })?;

        open_ssh_project_inner(
            project,
            paths,
            serialized_ssh_project,
            workspace_id,
            serialized_workspace,
            app_state,
            window,
            cx,
        )
        .await
    })
}

pub fn open_ssh_project_with_existing_connection(
    connection_options: SshConnectionOptions,
    project: Entity<Project>,
    paths: Vec<PathBuf>,
    app_state: Arc<AppState>,
    window: WindowHandle<Workspace>,
    cx: &mut AsyncApp,
) -> Task<Result<()>> {
    cx.spawn(async move |cx| {
        let (serialized_ssh_project, workspace_id, serialized_workspace) =
            serialize_ssh_project(connection_options.clone(), paths.clone(), &cx).await?;

        open_ssh_project_inner(
            project,
            paths,
            serialized_ssh_project,
            workspace_id,
            serialized_workspace,
            app_state,
            window,
            cx,
        )
        .await
    })
}

async fn open_ssh_project_inner(
    project: Entity<Project>,
    paths: Vec<PathBuf>,
    serialized_ssh_project: SerializedSshProject,
    workspace_id: WorkspaceId,
    serialized_workspace: Option<SerializedWorkspace>,
    app_state: Arc<AppState>,
    window: WindowHandle<Workspace>,
    cx: &mut AsyncApp,
) -> Result<()> {
    let toolchains = DB.toolchains(workspace_id).await?;
    for (toolchain, worktree_id, path) in toolchains {
        project
            .update(cx, |this, cx| {
                this.activate_toolchain(ProjectPath { worktree_id, path }, toolchain, cx)
            })?
            .await;
    }
    let mut project_paths_to_open = vec![];
    let mut project_path_errors = vec![];

    for path in paths {
        let result = cx
            .update(|cx| Workspace::project_path_for_path(project.clone(), &path, true, cx))?
            .await;
        match result {
            Ok((_, project_path)) => {
                project_paths_to_open.push((path.clone(), Some(project_path)));
            }
            Err(error) => {
                project_path_errors.push(error);
            }
        };
    }

    if project_paths_to_open.is_empty() {
        return Err(project_path_errors
            .pop()
            .unwrap_or_else(|| anyhow!("no paths given")));
    }

    cx.update_window(window.into(), |_, window, cx| {
        window.replace_root(cx, |window, cx| {
            telemetry::event!("SSH Project Opened");

            let mut workspace =
                Workspace::new(Some(workspace_id), project, app_state.clone(), window, cx);
            workspace.set_serialized_ssh_project(serialized_ssh_project);
            workspace.update_history(cx);
            workspace
        });
    })?;

    window
        .update(cx, |_, window, cx| {
            window.activate_window();
            open_items(serialized_workspace, project_paths_to_open, window, cx)
        })?
        .await?;

    window.update(cx, |workspace, _, cx| {
        for error in project_path_errors {
            if error.error_code() == proto::ErrorCode::DevServerProjectPathDoesNotExist {
                if let Some(path) = error.error_tag("path") {
                    workspace.show_error(&anyhow!("'{path}' does not exist"), cx)
                }
            } else {
                workspace.show_error(&error, cx)
            }
        }
    })?;

    Ok(())
}

fn serialize_ssh_project(
    connection_options: SshConnectionOptions,
    paths: Vec<PathBuf>,
    cx: &AsyncApp,
) -> Task<
    Result<(
        SerializedSshProject,
        WorkspaceId,
        Option<SerializedWorkspace>,
    )>,
> {
    cx.background_spawn(async move {
        let serialized_ssh_project = persistence::DB
            .get_or_create_ssh_project(
                connection_options.host.clone(),
                connection_options.port,
                paths
                    .iter()
                    .map(|path| path.to_string_lossy().to_string())
                    .collect::<Vec<_>>(),
                connection_options.username.clone(),
            )
            .await?;

        let serialized_workspace =
            persistence::DB.workspace_for_ssh_project(&serialized_ssh_project);

        let workspace_id = if let Some(workspace_id) =
            serialized_workspace.as_ref().map(|workspace| workspace.id)
        {
            workspace_id
        } else {
            persistence::DB.next_id().await?
        };

        Ok((serialized_ssh_project, workspace_id, serialized_workspace))
    })
}

pub fn join_in_room_project(
    project_id: u64,
    follow_user_id: u64,
    app_state: Arc<AppState>,
    cx: &mut App,
) -> Task<Result<()>> {
    let windows = cx.windows();
    cx.spawn(async move |cx| {
        let existing_workspace = windows.into_iter().find_map(|window_handle| {
            window_handle
                .downcast::<Workspace>()
                .and_then(|window_handle| {
                    window_handle
                        .update(cx, |workspace, _window, cx| {
                            if workspace.project().read(cx).remote_id() == Some(project_id) {
                                Some(window_handle)
                            } else {
                                None
                            }
                        })
                        .unwrap_or(None)
                })
        });

        let workspace = if let Some(existing_workspace) = existing_workspace {
            existing_workspace
        } else {
            let active_call = cx.update(|cx| ActiveCall::global(cx))?;
            let room = active_call
                .read_with(cx, |call, _| call.room().cloned())?
                .ok_or_else(|| anyhow!("not in a call"))?;
            let project = room
                .update(cx, |room, cx| {
                    room.join_project(
                        project_id,
                        app_state.languages.clone(),
                        app_state.fs.clone(),
                        cx,
                    )
                })?
                .await?;

            let window_bounds_override = window_bounds_env_override();
            cx.update(|cx| {
                let mut options = (app_state.build_window_options)(None, cx);
                options.window_bounds = window_bounds_override.map(WindowBounds::Windowed);
                cx.open_window(options, |window, cx| {
                    cx.new(|cx| {
                        Workspace::new(Default::default(), project, app_state.clone(), window, cx)
                    })
                })
            })??
        };

        workspace.update(cx, |workspace, window, cx| {
            cx.activate(true);
            window.activate_window();

            if let Some(room) = ActiveCall::global(cx).read(cx).room().cloned() {
                let follow_peer_id = room
                    .read(cx)
                    .remote_participants()
                    .iter()
                    .find(|(_, participant)| participant.user.id == follow_user_id)
                    .map(|(_, p)| p.peer_id)
                    .or_else(|| {
                        // If we couldn't follow the given user, follow the host instead.
                        let collaborator = workspace
                            .project()
                            .read(cx)
                            .collaborators()
                            .values()
                            .find(|collaborator| collaborator.is_host)?;
                        Some(collaborator.peer_id)
                    });

                if let Some(follow_peer_id) = follow_peer_id {
                    workspace.follow(follow_peer_id, window, cx);
                }
            }
        })?;

        anyhow::Ok(())
    })
}

pub fn reload(reload: &Reload, cx: &mut App) {
    let should_confirm = WorkspaceSettings::get_global(cx).confirm_quit;
    let mut workspace_windows = cx
        .windows()
        .into_iter()
        .filter_map(|window| window.downcast::<Workspace>())
        .collect::<Vec<_>>();

    // If multiple windows have unsaved changes, and need a save prompt,
    // prompt in the active window before switching to a different window.
    workspace_windows.sort_by_key(|window| window.is_active(cx) == Some(false));

    let mut prompt = None;
    if let (true, Some(window)) = (should_confirm, workspace_windows.first()) {
        prompt = window
            .update(cx, |_, window, cx| {
                window.prompt(
                    PromptLevel::Info,
                    "Are you sure you want to restart?",
                    None,
                    &["Restart", "Cancel"],
                    cx,
                )
            })
            .ok();
    }

    let binary_path = reload.binary_path.clone();
    cx.spawn(async move |cx| {
        if let Some(prompt) = prompt {
            let answer = prompt.await?;
            if answer != 0 {
                return Ok(());
            }
        }

        // If the user cancels any save prompt, then keep the app open.
        for window in workspace_windows {
            if let Ok(should_close) = window.update(cx, |workspace, window, cx| {
                workspace.prepare_to_close(CloseIntent::Quit, window, cx)
            }) {
                if !should_close.await? {
                    return Ok(());
                }
            }
        }

        cx.update(|cx| cx.restart(binary_path))
    })
    .detach_and_log_err(cx);
}

fn parse_pixel_position_env_var(value: &str) -> Option<Point<Pixels>> {
    let mut parts = value.split(',');
    let x: usize = parts.next()?.parse().ok()?;
    let y: usize = parts.next()?.parse().ok()?;
    Some(point(px(x as f32), px(y as f32)))
}

fn parse_pixel_size_env_var(value: &str) -> Option<Size<Pixels>> {
    let mut parts = value.split(',');
    let width: usize = parts.next()?.parse().ok()?;
    let height: usize = parts.next()?.parse().ok()?;
    Some(size(px(width as f32), px(height as f32)))
}

pub fn client_side_decorations(
    element: impl IntoElement,
    window: &mut Window,
    cx: &mut App,
) -> Stateful<Div> {
    const BORDER_SIZE: Pixels = px(1.0);
    let decorations = window.window_decorations();

    if matches!(decorations, Decorations::Client { .. }) {
        window.set_client_inset(theme::CLIENT_SIDE_DECORATION_SHADOW);
    }

    struct GlobalResizeEdge(ResizeEdge);
    impl Global for GlobalResizeEdge {}

    div()
        .id("window-backdrop")
        .bg(transparent_black())
        .map(|div| match decorations {
            Decorations::Server => div,
            Decorations::Client { tiling, .. } => div
                .when(!(tiling.top || tiling.right), |div| {
                    div.rounded_tr(theme::CLIENT_SIDE_DECORATION_ROUNDING)
                })
                .when(!(tiling.top || tiling.left), |div| {
                    div.rounded_tl(theme::CLIENT_SIDE_DECORATION_ROUNDING)
                })
                .when(!(tiling.bottom || tiling.right), |div| {
                    div.rounded_br(theme::CLIENT_SIDE_DECORATION_ROUNDING)
                })
                .when(!(tiling.bottom || tiling.left), |div| {
                    div.rounded_bl(theme::CLIENT_SIDE_DECORATION_ROUNDING)
                })
                .when(!tiling.top, |div| {
                    div.pt(theme::CLIENT_SIDE_DECORATION_SHADOW)
                })
                .when(!tiling.bottom, |div| {
                    div.pb(theme::CLIENT_SIDE_DECORATION_SHADOW)
                })
                .when(!tiling.left, |div| {
                    div.pl(theme::CLIENT_SIDE_DECORATION_SHADOW)
                })
                .when(!tiling.right, |div| {
                    div.pr(theme::CLIENT_SIDE_DECORATION_SHADOW)
                })
                .on_mouse_move(move |e, window, cx| {
                    let size = window.window_bounds().get_bounds().size;
                    let pos = e.position;

                    let new_edge =
                        resize_edge(pos, theme::CLIENT_SIDE_DECORATION_SHADOW, size, tiling);

                    let edge = cx.try_global::<GlobalResizeEdge>();
                    if new_edge != edge.map(|edge| edge.0) {
                        window
                            .window_handle()
                            .update(cx, |workspace, _, cx| {
                                cx.notify(workspace.entity_id());
                            })
                            .ok();
                    }
                })
                .on_mouse_down(MouseButton::Left, move |e, window, _| {
                    let size = window.window_bounds().get_bounds().size;
                    let pos = e.position;

                    let edge = match resize_edge(
                        pos,
                        theme::CLIENT_SIDE_DECORATION_SHADOW,
                        size,
                        tiling,
                    ) {
                        Some(value) => value,
                        None => return,
                    };

                    window.start_window_resize(edge);
                }),
        })
        .size_full()
        .child(
            div()
                .cursor(CursorStyle::Arrow)
                .map(|div| match decorations {
                    Decorations::Server => div,
                    Decorations::Client { tiling } => div
                        .border_color(cx.theme().colors().border)
                        .when(!(tiling.top || tiling.right), |div| {
                            div.rounded_tr(theme::CLIENT_SIDE_DECORATION_ROUNDING)
                        })
                        .when(!(tiling.top || tiling.left), |div| {
                            div.rounded_tl(theme::CLIENT_SIDE_DECORATION_ROUNDING)
                        })
                        .when(!(tiling.bottom || tiling.right), |div| {
                            div.rounded_br(theme::CLIENT_SIDE_DECORATION_ROUNDING)
                        })
                        .when(!(tiling.bottom || tiling.left), |div| {
                            div.rounded_bl(theme::CLIENT_SIDE_DECORATION_ROUNDING)
                        })
                        .when(!tiling.top, |div| div.border_t(BORDER_SIZE))
                        .when(!tiling.bottom, |div| div.border_b(BORDER_SIZE))
                        .when(!tiling.left, |div| div.border_l(BORDER_SIZE))
                        .when(!tiling.right, |div| div.border_r(BORDER_SIZE))
                        .when(!tiling.is_tiled(), |div| {
                            div.shadow(smallvec::smallvec![gpui::BoxShadow {
                                color: Hsla {
                                    h: 0.,
                                    s: 0.,
                                    l: 0.,
                                    a: 0.4,
                                },
                                blur_radius: theme::CLIENT_SIDE_DECORATION_SHADOW / 2.,
                                spread_radius: px(0.),
                                offset: point(px(0.0), px(0.0)),
                            }])
                        }),
                })
                .on_mouse_move(|_e, _, cx| {
                    cx.stop_propagation();
                })
                .size_full()
                .child(element),
        )
        .map(|div| match decorations {
            Decorations::Server => div,
            Decorations::Client { tiling, .. } => div.child(
                canvas(
                    |_bounds, window, _| {
                        window.insert_hitbox(
                            Bounds::new(
                                point(px(0.0), px(0.0)),
                                window.window_bounds().get_bounds().size,
                            ),
                            false,
                        )
                    },
                    move |_bounds, hitbox, window, cx| {
                        let mouse = window.mouse_position();
                        let size = window.window_bounds().get_bounds().size;
                        let Some(edge) =
                            resize_edge(mouse, theme::CLIENT_SIDE_DECORATION_SHADOW, size, tiling)
                        else {
                            return;
                        };
                        cx.set_global(GlobalResizeEdge(edge));
                        window.set_cursor_style(
                            match edge {
                                ResizeEdge::Top | ResizeEdge::Bottom => CursorStyle::ResizeUpDown,
                                ResizeEdge::Left | ResizeEdge::Right => {
                                    CursorStyle::ResizeLeftRight
                                }
                                ResizeEdge::TopLeft | ResizeEdge::BottomRight => {
                                    CursorStyle::ResizeUpLeftDownRight
                                }
                                ResizeEdge::TopRight | ResizeEdge::BottomLeft => {
                                    CursorStyle::ResizeUpRightDownLeft
                                }
                            },
                            Some(&hitbox),
                        );
                    },
                )
                .size_full()
                .absolute(),
            ),
        })
}

fn resize_edge(
    pos: Point<Pixels>,
    shadow_size: Pixels,
    window_size: Size<Pixels>,
    tiling: Tiling,
) -> Option<ResizeEdge> {
    let bounds = Bounds::new(Point::default(), window_size).inset(shadow_size * 1.5);
    if bounds.contains(&pos) {
        return None;
    }

    let corner_size = size(shadow_size * 1.5, shadow_size * 1.5);
    let top_left_bounds = Bounds::new(Point::new(px(0.), px(0.)), corner_size);
    if !tiling.top && top_left_bounds.contains(&pos) {
        return Some(ResizeEdge::TopLeft);
    }

    let top_right_bounds = Bounds::new(
        Point::new(window_size.width - corner_size.width, px(0.)),
        corner_size,
    );
    if !tiling.top && top_right_bounds.contains(&pos) {
        return Some(ResizeEdge::TopRight);
    }

    let bottom_left_bounds = Bounds::new(
        Point::new(px(0.), window_size.height - corner_size.height),
        corner_size,
    );
    if !tiling.bottom && bottom_left_bounds.contains(&pos) {
        return Some(ResizeEdge::BottomLeft);
    }

    let bottom_right_bounds = Bounds::new(
        Point::new(
            window_size.width - corner_size.width,
            window_size.height - corner_size.height,
        ),
        corner_size,
    );
    if !tiling.bottom && bottom_right_bounds.contains(&pos) {
        return Some(ResizeEdge::BottomRight);
    }

    if !tiling.top && pos.y < shadow_size {
        Some(ResizeEdge::Top)
    } else if !tiling.bottom && pos.y > window_size.height - shadow_size {
        Some(ResizeEdge::Bottom)
    } else if !tiling.left && pos.x < shadow_size {
        Some(ResizeEdge::Left)
    } else if !tiling.right && pos.x > window_size.width - shadow_size {
        Some(ResizeEdge::Right)
    } else {
        None
    }
}

fn join_pane_into_active(
    active_pane: &Entity<Pane>,
    pane: &Entity<Pane>,
    window: &mut Window,
    cx: &mut App,
) {
    if pane == active_pane {
        return;
    } else if pane.read(cx).items_len() == 0 {
        pane.update(cx, |_, cx| {
            cx.emit(pane::Event::Remove {
                focus_on_pane: None,
            });
        })
    } else {
        move_all_items(pane, active_pane, window, cx);
    }
}

fn move_all_items(
    from_pane: &Entity<Pane>,
    to_pane: &Entity<Pane>,
    window: &mut Window,
    cx: &mut App,
) {
    let destination_is_different = from_pane != to_pane;
    let mut moved_items = 0;
    for (item_ix, item_handle) in from_pane
        .read(cx)
        .items()
        .enumerate()
        .map(|(ix, item)| (ix, item.clone()))
        .collect::<Vec<_>>()
    {
        let ix = item_ix - moved_items;
        if destination_is_different {
            // Close item from previous pane
            from_pane.update(cx, |source, cx| {
                source.remove_item_and_focus_on_pane(ix, false, to_pane.clone(), window, cx);
            });
            moved_items += 1;
        }

        // This automatically removes duplicate items in the pane
        to_pane.update(cx, |destination, cx| {
            destination.add_item(item_handle, true, true, None, window, cx);
            window.focus(&destination.focus_handle(cx))
        });
    }
}

pub fn move_item(
    source: &Entity<Pane>,
    destination: &Entity<Pane>,
    item_id_to_move: EntityId,
    destination_index: usize,
    window: &mut Window,
    cx: &mut App,
) {
    let Some((item_ix, item_handle)) = source
        .read(cx)
        .items()
        .enumerate()
        .find(|(_, item_handle)| item_handle.item_id() == item_id_to_move)
        .map(|(ix, item)| (ix, item.clone()))
    else {
        // Tab was closed during drag
        return;
    };

    if source != destination {
        // Close item from previous pane
        source.update(cx, |source, cx| {
            source.remove_item_and_focus_on_pane(item_ix, false, destination.clone(), window, cx);
        });
    }

    // This automatically removes duplicate items in the pane
    destination.update(cx, |destination, cx| {
        destination.add_item(item_handle, true, true, Some(destination_index), window, cx);
        window.focus(&destination.focus_handle(cx))
    });
}

pub fn move_active_item(
    source: &Entity<Pane>,
    destination: &Entity<Pane>,
    focus_destination: bool,
    close_if_empty: bool,
    window: &mut Window,
    cx: &mut App,
) {
    if source == destination {
        return;
    }
    let Some(active_item) = source.read(cx).active_item() else {
        return;
    };
    source.update(cx, |source_pane, cx| {
        let item_id = active_item.item_id();
        source_pane.remove_item(item_id, false, close_if_empty, window, cx);
        destination.update(cx, |target_pane, cx| {
            target_pane.add_item(
                active_item,
                focus_destination,
                focus_destination,
                Some(target_pane.items_len()),
                window,
                cx,
            );
        });
    });
}

#[cfg(test)]
mod tests {
    use std::{cell::RefCell, rc::Rc};

    use super::*;
    use crate::{
        dock::{PanelEvent, test::TestPanel},
        item::{
            ItemEvent,
            test::{TestItem, TestProjectItem},
        },
    };
    use fs::FakeFs;
    use gpui::{
        DismissEvent, Empty, EventEmitter, FocusHandle, Focusable, Render, TestAppContext,
        UpdateGlobal, VisualTestContext, px,
    };
    use project::{Project, ProjectEntryId};
    use serde_json::json;
    use settings::SettingsStore;

    #[gpui::test]
    async fn test_tab_disambiguation(cx: &mut TestAppContext) {
        init_test(cx);

        let fs = FakeFs::new(cx.executor());
        let project = Project::test(fs, [], cx).await;
        let (workspace, cx) =
            cx.add_window_view(|window, cx| Workspace::test_new(project.clone(), window, cx));

        // Adding an item with no ambiguity renders the tab without detail.
        let item1 = cx.new(|cx| {
            let mut item = TestItem::new(cx);
            item.tab_descriptions = Some(vec!["c", "b1/c", "a/b1/c"]);
            item
        });
        workspace.update_in(cx, |workspace, window, cx| {
            workspace.add_item_to_active_pane(Box::new(item1.clone()), None, true, window, cx);
        });
        item1.update(cx, |item, _| assert_eq!(item.tab_detail.get(), Some(0)));

        // Adding an item that creates ambiguity increases the level of detail on
        // both tabs.
        let item2 = cx.new_window_entity(|_window, cx| {
            let mut item = TestItem::new(cx);
            item.tab_descriptions = Some(vec!["c", "b2/c", "a/b2/c"]);
            item
        });
        workspace.update_in(cx, |workspace, window, cx| {
            workspace.add_item_to_active_pane(Box::new(item2.clone()), None, true, window, cx);
        });
        item1.update(cx, |item, _| assert_eq!(item.tab_detail.get(), Some(1)));
        item2.update(cx, |item, _| assert_eq!(item.tab_detail.get(), Some(1)));

        // Adding an item that creates ambiguity increases the level of detail only
        // on the ambiguous tabs. In this case, the ambiguity can't be resolved so
        // we stop at the highest detail available.
        let item3 = cx.new(|cx| {
            let mut item = TestItem::new(cx);
            item.tab_descriptions = Some(vec!["c", "b2/c", "a/b2/c"]);
            item
        });
        workspace.update_in(cx, |workspace, window, cx| {
            workspace.add_item_to_active_pane(Box::new(item3.clone()), None, true, window, cx);
        });
        item1.update(cx, |item, _| assert_eq!(item.tab_detail.get(), Some(1)));
        item2.update(cx, |item, _| assert_eq!(item.tab_detail.get(), Some(3)));
        item3.update(cx, |item, _| assert_eq!(item.tab_detail.get(), Some(3)));
    }

    #[gpui::test]
    async fn test_tracking_active_path(cx: &mut TestAppContext) {
        init_test(cx);

        let fs = FakeFs::new(cx.executor());
        fs.insert_tree(
            "/root1",
            json!({
                "one.txt": "",
                "two.txt": "",
            }),
        )
        .await;
        fs.insert_tree(
            "/root2",
            json!({
                "three.txt": "",
            }),
        )
        .await;

        let project = Project::test(fs, ["root1".as_ref()], cx).await;
        let (workspace, cx) =
            cx.add_window_view(|window, cx| Workspace::test_new(project.clone(), window, cx));
        let pane = workspace.update(cx, |workspace, _| workspace.active_pane().clone());
        let worktree_id = project.update(cx, |project, cx| {
            project.worktrees(cx).next().unwrap().read(cx).id()
        });

        let item1 = cx.new(|cx| {
            TestItem::new(cx).with_project_items(&[TestProjectItem::new(1, "one.txt", cx)])
        });
        let item2 = cx.new(|cx| {
            TestItem::new(cx).with_project_items(&[TestProjectItem::new(2, "two.txt", cx)])
        });

        // Add an item to an empty pane
        workspace.update_in(cx, |workspace, window, cx| {
            workspace.add_item_to_active_pane(Box::new(item1), None, true, window, cx)
        });
        project.update(cx, |project, cx| {
            assert_eq!(
                project.active_entry(),
                project
                    .entry_for_path(&(worktree_id, "one.txt").into(), cx)
                    .map(|e| e.id)
            );
        });
        assert_eq!(cx.window_title().as_deref(), Some("root1 — one.txt"));

        // Add a second item to a non-empty pane
        workspace.update_in(cx, |workspace, window, cx| {
            workspace.add_item_to_active_pane(Box::new(item2), None, true, window, cx)
        });
        assert_eq!(cx.window_title().as_deref(), Some("root1 — two.txt"));
        project.update(cx, |project, cx| {
            assert_eq!(
                project.active_entry(),
                project
                    .entry_for_path(&(worktree_id, "two.txt").into(), cx)
                    .map(|e| e.id)
            );
        });

        // Close the active item
        pane.update_in(cx, |pane, window, cx| {
            pane.close_active_item(&Default::default(), window, cx)
                .unwrap()
        })
        .await
        .unwrap();
        assert_eq!(cx.window_title().as_deref(), Some("root1 — one.txt"));
        project.update(cx, |project, cx| {
            assert_eq!(
                project.active_entry(),
                project
                    .entry_for_path(&(worktree_id, "one.txt").into(), cx)
                    .map(|e| e.id)
            );
        });

        // Add a project folder
        project
            .update(cx, |project, cx| {
                project.find_or_create_worktree("root2", true, cx)
            })
            .await
            .unwrap();
        assert_eq!(cx.window_title().as_deref(), Some("root1, root2 — one.txt"));

        // Remove a project folder
        project.update(cx, |project, cx| project.remove_worktree(worktree_id, cx));
        assert_eq!(cx.window_title().as_deref(), Some("root2 — one.txt"));
    }

    #[gpui::test]
    async fn test_close_window(cx: &mut TestAppContext) {
        init_test(cx);

        let fs = FakeFs::new(cx.executor());
        fs.insert_tree("/root", json!({ "one": "" })).await;

        let project = Project::test(fs, ["root".as_ref()], cx).await;
        let (workspace, cx) =
            cx.add_window_view(|window, cx| Workspace::test_new(project.clone(), window, cx));

        // When there are no dirty items, there's nothing to do.
        let item1 = cx.new(TestItem::new);
        workspace.update_in(cx, |w, window, cx| {
            w.add_item_to_active_pane(Box::new(item1.clone()), None, true, window, cx)
        });
        let task = workspace.update_in(cx, |w, window, cx| {
            w.prepare_to_close(CloseIntent::CloseWindow, window, cx)
        });
        assert!(task.await.unwrap());

        // When there are dirty untitled items, prompt to save each one. If the user
        // cancels any prompt, then abort.
        let item2 = cx.new(|cx| TestItem::new(cx).with_dirty(true));
        let item3 = cx.new(|cx| {
            TestItem::new(cx)
                .with_dirty(true)
                .with_project_items(&[TestProjectItem::new(1, "1.txt", cx)])
        });
        workspace.update_in(cx, |w, window, cx| {
            w.add_item_to_active_pane(Box::new(item2.clone()), None, true, window, cx);
            w.add_item_to_active_pane(Box::new(item3.clone()), None, true, window, cx);
        });
        let task = workspace.update_in(cx, |w, window, cx| {
            w.prepare_to_close(CloseIntent::CloseWindow, window, cx)
        });
        cx.executor().run_until_parked();
        cx.simulate_prompt_answer("Cancel"); // cancel save all
        cx.executor().run_until_parked();
        assert!(!cx.has_pending_prompt());
        assert!(!task.await.unwrap());
    }

    #[gpui::test]
    async fn test_close_window_with_serializable_items(cx: &mut TestAppContext) {
        init_test(cx);

        // Register TestItem as a serializable item
        cx.update(|cx| {
            register_serializable_item::<TestItem>(cx);
        });

        let fs = FakeFs::new(cx.executor());
        fs.insert_tree("/root", json!({ "one": "" })).await;

        let project = Project::test(fs, ["root".as_ref()], cx).await;
        let (workspace, cx) =
            cx.add_window_view(|window, cx| Workspace::test_new(project.clone(), window, cx));

        // When there are dirty untitled items, but they can serialize, then there is no prompt.
        let item1 = cx.new(|cx| {
            TestItem::new(cx)
                .with_dirty(true)
                .with_serialize(|| Some(Task::ready(Ok(()))))
        });
        let item2 = cx.new(|cx| {
            TestItem::new(cx)
                .with_dirty(true)
                .with_project_items(&[TestProjectItem::new(1, "1.txt", cx)])
                .with_serialize(|| Some(Task::ready(Ok(()))))
        });
        workspace.update_in(cx, |w, window, cx| {
            w.add_item_to_active_pane(Box::new(item1.clone()), None, true, window, cx);
            w.add_item_to_active_pane(Box::new(item2.clone()), None, true, window, cx);
        });
        let task = workspace.update_in(cx, |w, window, cx| {
            w.prepare_to_close(CloseIntent::CloseWindow, window, cx)
        });
        assert!(task.await.unwrap());
    }

    #[gpui::test]
    async fn test_close_pane_items(cx: &mut TestAppContext) {
        init_test(cx);

        let fs = FakeFs::new(cx.executor());

        let project = Project::test(fs, None, cx).await;
        let (workspace, cx) =
            cx.add_window_view(|window, cx| Workspace::test_new(project, window, cx));

        let item1 = cx.new(|cx| {
            TestItem::new(cx)
                .with_dirty(true)
                .with_project_items(&[dirty_project_item(1, "1.txt", cx)])
        });
        let item2 = cx.new(|cx| {
            TestItem::new(cx)
                .with_dirty(true)
                .with_conflict(true)
                .with_project_items(&[dirty_project_item(2, "2.txt", cx)])
        });
        let item3 = cx.new(|cx| {
            TestItem::new(cx)
                .with_dirty(true)
                .with_conflict(true)
                .with_project_items(&[dirty_project_item(3, "3.txt", cx)])
        });
        let item4 = cx.new(|cx| {
            TestItem::new(cx).with_dirty(true).with_project_items(&[{
                let project_item = TestProjectItem::new_untitled(cx);
                project_item.update(cx, |project_item, _| project_item.is_dirty = true);
                project_item
            }])
        });
        let pane = workspace.update_in(cx, |workspace, window, cx| {
            workspace.add_item_to_active_pane(Box::new(item1.clone()), None, true, window, cx);
            workspace.add_item_to_active_pane(Box::new(item2.clone()), None, true, window, cx);
            workspace.add_item_to_active_pane(Box::new(item3.clone()), None, true, window, cx);
            workspace.add_item_to_active_pane(Box::new(item4.clone()), None, true, window, cx);
            workspace.active_pane().clone()
        });

        let close_items = pane.update_in(cx, |pane, window, cx| {
            pane.activate_item(1, true, true, window, cx);
            assert_eq!(pane.active_item().unwrap().item_id(), item2.item_id());
            let item1_id = item1.item_id();
            let item3_id = item3.item_id();
            let item4_id = item4.item_id();
            pane.close_items(window, cx, SaveIntent::Close, move |id| {
                [item1_id, item3_id, item4_id].contains(&id)
            })
        });
        cx.executor().run_until_parked();

        assert!(cx.has_pending_prompt());
        cx.simulate_prompt_answer("Save all");

        cx.executor().run_until_parked();

        // Item 1 is saved. There's a prompt to save item 3.
        pane.update(cx, |pane, cx| {
            assert_eq!(item1.read(cx).save_count, 1);
            assert_eq!(item1.read(cx).save_as_count, 0);
            assert_eq!(item1.read(cx).reload_count, 0);
            assert_eq!(pane.items_len(), 3);
            assert_eq!(pane.active_item().unwrap().item_id(), item3.item_id());
        });
        assert!(cx.has_pending_prompt());

        // Cancel saving item 3.
        cx.simulate_prompt_answer("Discard");
        cx.executor().run_until_parked();

        // Item 3 is reloaded. There's a prompt to save item 4.
        pane.update(cx, |pane, cx| {
            assert_eq!(item3.read(cx).save_count, 0);
            assert_eq!(item3.read(cx).save_as_count, 0);
            assert_eq!(item3.read(cx).reload_count, 1);
            assert_eq!(pane.items_len(), 2);
            assert_eq!(pane.active_item().unwrap().item_id(), item4.item_id());
        });

        // There's a prompt for a path for item 4.
        cx.simulate_new_path_selection(|_| Some(Default::default()));
        close_items.await.unwrap();

        // The requested items are closed.
        pane.update(cx, |pane, cx| {
            assert_eq!(item4.read(cx).save_count, 0);
            assert_eq!(item4.read(cx).save_as_count, 1);
            assert_eq!(item4.read(cx).reload_count, 0);
            assert_eq!(pane.items_len(), 1);
            assert_eq!(pane.active_item().unwrap().item_id(), item2.item_id());
        });
    }

    #[gpui::test]
    async fn test_prompting_to_save_only_on_last_item_for_entry(cx: &mut TestAppContext) {
        init_test(cx);

        let fs = FakeFs::new(cx.executor());
        let project = Project::test(fs, [], cx).await;
        let (workspace, cx) =
            cx.add_window_view(|window, cx| Workspace::test_new(project, window, cx));

        // Create several workspace items with single project entries, and two
        // workspace items with multiple project entries.
        let single_entry_items = (0..=4)
            .map(|project_entry_id| {
                cx.new(|cx| {
                    TestItem::new(cx)
                        .with_dirty(true)
                        .with_project_items(&[dirty_project_item(
                            project_entry_id,
                            &format!("{project_entry_id}.txt"),
                            cx,
                        )])
                })
            })
            .collect::<Vec<_>>();
        let item_2_3 = cx.new(|cx| {
            TestItem::new(cx)
                .with_dirty(true)
                .with_singleton(false)
                .with_project_items(&[
                    single_entry_items[2].read(cx).project_items[0].clone(),
                    single_entry_items[3].read(cx).project_items[0].clone(),
                ])
        });
        let item_3_4 = cx.new(|cx| {
            TestItem::new(cx)
                .with_dirty(true)
                .with_singleton(false)
                .with_project_items(&[
                    single_entry_items[3].read(cx).project_items[0].clone(),
                    single_entry_items[4].read(cx).project_items[0].clone(),
                ])
        });

        // Create two panes that contain the following project entries:
        //   left pane:
        //     multi-entry items:   (2, 3)
        //     single-entry items:  0, 2, 3, 4
        //   right pane:
        //     single-entry items:  4, 1
        //     multi-entry items:   (3, 4)
        let (left_pane, right_pane) = workspace.update_in(cx, |workspace, window, cx| {
            let left_pane = workspace.active_pane().clone();
            workspace.add_item_to_active_pane(Box::new(item_2_3.clone()), None, true, window, cx);
            workspace.add_item_to_active_pane(
                single_entry_items[0].boxed_clone(),
                None,
                true,
                window,
                cx,
            );
            workspace.add_item_to_active_pane(
                single_entry_items[2].boxed_clone(),
                None,
                true,
                window,
                cx,
            );
            workspace.add_item_to_active_pane(
                single_entry_items[3].boxed_clone(),
                None,
                true,
                window,
                cx,
            );
            workspace.add_item_to_active_pane(
                single_entry_items[4].boxed_clone(),
                None,
                true,
                window,
                cx,
            );

            let right_pane = workspace
                .split_and_clone(left_pane.clone(), SplitDirection::Right, window, cx)
                .unwrap();

            right_pane.update(cx, |pane, cx| {
                pane.add_item(
                    single_entry_items[1].boxed_clone(),
                    true,
                    true,
                    None,
                    window,
                    cx,
                );
                pane.add_item(Box::new(item_3_4.clone()), true, true, None, window, cx);
            });

            (left_pane, right_pane)
        });

        cx.focus(&right_pane);

        let mut close = right_pane.update_in(cx, |pane, window, cx| {
            pane.close_all_items(&CloseAllItems::default(), window, cx)
                .unwrap()
        });
        cx.executor().run_until_parked();

        let msg = cx.pending_prompt().unwrap().0;
        assert!(msg.contains("1.txt"));
        assert!(!msg.contains("2.txt"));
        assert!(!msg.contains("3.txt"));
        assert!(!msg.contains("4.txt"));

        cx.simulate_prompt_answer("Cancel");
        close.await.unwrap();

        left_pane
            .update_in(cx, |left_pane, window, cx| {
                left_pane.close_item_by_id(
                    single_entry_items[3].entity_id(),
                    SaveIntent::Skip,
                    window,
                    cx,
                )
            })
            .await
            .unwrap();

        close = right_pane.update_in(cx, |pane, window, cx| {
            pane.close_all_items(&CloseAllItems::default(), window, cx)
                .unwrap()
        });
        cx.executor().run_until_parked();

        let details = cx.pending_prompt().unwrap().1;
        assert!(details.contains("1.txt"));
        assert!(!details.contains("2.txt"));
        assert!(details.contains("3.txt"));
        // ideally this assertion could be made, but today we can only
        // save whole items not project items, so the orphaned item 3 causes
        // 4 to be saved too.
        // assert!(!details.contains("4.txt"));

        cx.simulate_prompt_answer("Save all");

        cx.executor().run_until_parked();
        close.await.unwrap();
        right_pane.update(cx, |pane, _| {
            assert_eq!(pane.items_len(), 0);
        });
    }

    #[gpui::test]
    async fn test_autosave(cx: &mut gpui::TestAppContext) {
        init_test(cx);

        let fs = FakeFs::new(cx.executor());
        let project = Project::test(fs, [], cx).await;
        let (workspace, cx) =
            cx.add_window_view(|window, cx| Workspace::test_new(project, window, cx));
        let pane = workspace.update(cx, |workspace, _| workspace.active_pane().clone());

        let item = cx.new(|cx| {
            TestItem::new(cx).with_project_items(&[TestProjectItem::new(1, "1.txt", cx)])
        });
        let item_id = item.entity_id();
        workspace.update_in(cx, |workspace, window, cx| {
            workspace.add_item_to_active_pane(Box::new(item.clone()), None, true, window, cx);
        });

        // Autosave on window change.
        item.update(cx, |item, cx| {
            SettingsStore::update_global(cx, |settings, cx| {
                settings.update_user_settings::<WorkspaceSettings>(cx, |settings| {
                    settings.autosave = Some(AutosaveSetting::OnWindowChange);
                })
            });
            item.is_dirty = true;
        });

        // Deactivating the window saves the file.
        cx.deactivate_window();
        item.update(cx, |item, _| assert_eq!(item.save_count, 1));

        // Re-activating the window doesn't save the file.
        cx.update(|window, _| window.activate_window());
        cx.executor().run_until_parked();
        item.update(cx, |item, _| assert_eq!(item.save_count, 1));

        // Autosave on focus change.
        item.update_in(cx, |item, window, cx| {
            cx.focus_self(window);
            SettingsStore::update_global(cx, |settings, cx| {
                settings.update_user_settings::<WorkspaceSettings>(cx, |settings| {
                    settings.autosave = Some(AutosaveSetting::OnFocusChange);
                })
            });
            item.is_dirty = true;
        });

        // Blurring the item saves the file.
        item.update_in(cx, |_, window, _| window.blur());
        cx.executor().run_until_parked();
        item.update(cx, |item, _| assert_eq!(item.save_count, 2));

        // Deactivating the window still saves the file.
        item.update_in(cx, |item, window, cx| {
            cx.focus_self(window);
            item.is_dirty = true;
        });
        cx.deactivate_window();
        item.update(cx, |item, _| assert_eq!(item.save_count, 3));

        // Autosave after delay.
        item.update(cx, |item, cx| {
            SettingsStore::update_global(cx, |settings, cx| {
                settings.update_user_settings::<WorkspaceSettings>(cx, |settings| {
                    settings.autosave = Some(AutosaveSetting::AfterDelay { milliseconds: 500 });
                })
            });
            item.is_dirty = true;
            cx.emit(ItemEvent::Edit);
        });

        // Delay hasn't fully expired, so the file is still dirty and unsaved.
        cx.executor().advance_clock(Duration::from_millis(250));
        item.update(cx, |item, _| assert_eq!(item.save_count, 3));

        // After delay expires, the file is saved.
        cx.executor().advance_clock(Duration::from_millis(250));
        item.update(cx, |item, _| assert_eq!(item.save_count, 4));

        // Autosave on focus change, ensuring closing the tab counts as such.
        item.update(cx, |item, cx| {
            SettingsStore::update_global(cx, |settings, cx| {
                settings.update_user_settings::<WorkspaceSettings>(cx, |settings| {
                    settings.autosave = Some(AutosaveSetting::OnFocusChange);
                })
            });
            item.is_dirty = true;
            for project_item in &mut item.project_items {
                project_item.update(cx, |project_item, _| project_item.is_dirty = true);
            }
        });

        pane.update_in(cx, |pane, window, cx| {
            pane.close_items(window, cx, SaveIntent::Close, move |id| id == item_id)
        })
        .await
        .unwrap();
        assert!(!cx.has_pending_prompt());
        item.update(cx, |item, _| assert_eq!(item.save_count, 5));

        // Add the item again, ensuring autosave is prevented if the underlying file has been deleted.
        workspace.update_in(cx, |workspace, window, cx| {
            workspace.add_item_to_active_pane(Box::new(item.clone()), None, true, window, cx);
        });
        item.update_in(cx, |item, window, cx| {
            item.project_items[0].update(cx, |item, _| {
                item.entry_id = None;
            });
            item.is_dirty = true;
            window.blur();
        });
        cx.run_until_parked();
        item.update(cx, |item, _| assert_eq!(item.save_count, 5));

        // Ensure autosave is prevented for deleted files also when closing the buffer.
        let _close_items = pane.update_in(cx, |pane, window, cx| {
            pane.close_items(window, cx, SaveIntent::Close, move |id| id == item_id)
        });
        cx.run_until_parked();
        assert!(cx.has_pending_prompt());
        item.update(cx, |item, _| assert_eq!(item.save_count, 5));
    }

    #[gpui::test]
    async fn test_pane_navigation(cx: &mut gpui::TestAppContext) {
        init_test(cx);

        let fs = FakeFs::new(cx.executor());

        let project = Project::test(fs, [], cx).await;
        let (workspace, cx) =
            cx.add_window_view(|window, cx| Workspace::test_new(project, window, cx));

        let item = cx.new(|cx| {
            TestItem::new(cx).with_project_items(&[TestProjectItem::new(1, "1.txt", cx)])
        });
        let pane = workspace.update(cx, |workspace, _| workspace.active_pane().clone());
        let toolbar = pane.update(cx, |pane, _| pane.toolbar().clone());
        let toolbar_notify_count = Rc::new(RefCell::new(0));

        workspace.update_in(cx, |workspace, window, cx| {
            workspace.add_item_to_active_pane(Box::new(item.clone()), None, true, window, cx);
            let toolbar_notification_count = toolbar_notify_count.clone();
            cx.observe_in(&toolbar, window, move |_, _, _, _| {
                *toolbar_notification_count.borrow_mut() += 1
            })
            .detach();
        });

        pane.update(cx, |pane, _| {
            assert!(!pane.can_navigate_backward());
            assert!(!pane.can_navigate_forward());
        });

        item.update_in(cx, |item, _, cx| {
            item.set_state("one".to_string(), cx);
        });

        // Toolbar must be notified to re-render the navigation buttons
        assert_eq!(*toolbar_notify_count.borrow(), 1);

        pane.update(cx, |pane, _| {
            assert!(pane.can_navigate_backward());
            assert!(!pane.can_navigate_forward());
        });

        workspace
            .update_in(cx, |workspace, window, cx| {
                workspace.go_back(pane.downgrade(), window, cx)
            })
            .await
            .unwrap();

        assert_eq!(*toolbar_notify_count.borrow(), 2);
        pane.update(cx, |pane, _| {
            assert!(!pane.can_navigate_backward());
            assert!(pane.can_navigate_forward());
        });
    }

    #[gpui::test]
    async fn test_toggle_docks_and_panels(cx: &mut gpui::TestAppContext) {
        init_test(cx);
        let fs = FakeFs::new(cx.executor());

        let project = Project::test(fs, [], cx).await;
        let (workspace, cx) =
            cx.add_window_view(|window, cx| Workspace::test_new(project, window, cx));

        let panel = workspace.update_in(cx, |workspace, window, cx| {
            let panel = cx.new(|cx| TestPanel::new(DockPosition::Right, cx));
            workspace.add_panel(panel.clone(), window, cx);

            workspace
                .right_dock()
                .update(cx, |right_dock, cx| right_dock.set_open(true, window, cx));

            panel
        });

        let pane = workspace.update(cx, |workspace, _| workspace.active_pane().clone());
        pane.update_in(cx, |pane, window, cx| {
            let item = cx.new(TestItem::new);
            pane.add_item(Box::new(item), true, true, None, window, cx);
        });

        // Transfer focus from center to panel
        workspace.update_in(cx, |workspace, window, cx| {
            workspace.toggle_panel_focus::<TestPanel>(window, cx);
        });

        workspace.update_in(cx, |workspace, window, cx| {
            assert!(workspace.right_dock().read(cx).is_open());
            assert!(!panel.is_zoomed(window, cx));
            assert!(panel.read(cx).focus_handle(cx).contains_focused(window, cx));
        });

        // Transfer focus from panel to center
        workspace.update_in(cx, |workspace, window, cx| {
            workspace.toggle_panel_focus::<TestPanel>(window, cx);
        });

        workspace.update_in(cx, |workspace, window, cx| {
            assert!(workspace.right_dock().read(cx).is_open());
            assert!(!panel.is_zoomed(window, cx));
            assert!(!panel.read(cx).focus_handle(cx).contains_focused(window, cx));
        });

        // Close the dock
        workspace.update_in(cx, |workspace, window, cx| {
            workspace.toggle_dock(DockPosition::Right, window, cx);
        });

        workspace.update_in(cx, |workspace, window, cx| {
            assert!(!workspace.right_dock().read(cx).is_open());
            assert!(!panel.is_zoomed(window, cx));
            assert!(!panel.read(cx).focus_handle(cx).contains_focused(window, cx));
        });

        // Open the dock
        workspace.update_in(cx, |workspace, window, cx| {
            workspace.toggle_dock(DockPosition::Right, window, cx);
        });

        workspace.update_in(cx, |workspace, window, cx| {
            assert!(workspace.right_dock().read(cx).is_open());
            assert!(!panel.is_zoomed(window, cx));
            assert!(panel.read(cx).focus_handle(cx).contains_focused(window, cx));
        });

        // Focus and zoom panel
        panel.update_in(cx, |panel, window, cx| {
            cx.focus_self(window);
            panel.set_zoomed(true, window, cx)
        });

        workspace.update_in(cx, |workspace, window, cx| {
            assert!(workspace.right_dock().read(cx).is_open());
            assert!(panel.is_zoomed(window, cx));
            assert!(panel.read(cx).focus_handle(cx).contains_focused(window, cx));
        });

        // Transfer focus to the center closes the dock
        workspace.update_in(cx, |workspace, window, cx| {
            workspace.toggle_panel_focus::<TestPanel>(window, cx);
        });

        workspace.update_in(cx, |workspace, window, cx| {
            assert!(!workspace.right_dock().read(cx).is_open());
            assert!(panel.is_zoomed(window, cx));
            assert!(!panel.read(cx).focus_handle(cx).contains_focused(window, cx));
        });

        // Transferring focus back to the panel keeps it zoomed
        workspace.update_in(cx, |workspace, window, cx| {
            workspace.toggle_panel_focus::<TestPanel>(window, cx);
        });

        workspace.update_in(cx, |workspace, window, cx| {
            assert!(workspace.right_dock().read(cx).is_open());
            assert!(panel.is_zoomed(window, cx));
            assert!(panel.read(cx).focus_handle(cx).contains_focused(window, cx));
        });

        // Close the dock while it is zoomed
        workspace.update_in(cx, |workspace, window, cx| {
            workspace.toggle_dock(DockPosition::Right, window, cx)
        });

        workspace.update_in(cx, |workspace, window, cx| {
            assert!(!workspace.right_dock().read(cx).is_open());
            assert!(panel.is_zoomed(window, cx));
            assert!(workspace.zoomed.is_none());
            assert!(!panel.read(cx).focus_handle(cx).contains_focused(window, cx));
        });

        // Opening the dock, when it's zoomed, retains focus
        workspace.update_in(cx, |workspace, window, cx| {
            workspace.toggle_dock(DockPosition::Right, window, cx)
        });

        workspace.update_in(cx, |workspace, window, cx| {
            assert!(workspace.right_dock().read(cx).is_open());
            assert!(panel.is_zoomed(window, cx));
            assert!(workspace.zoomed.is_some());
            assert!(panel.read(cx).focus_handle(cx).contains_focused(window, cx));
        });

        // Unzoom and close the panel, zoom the active pane.
        panel.update_in(cx, |panel, window, cx| panel.set_zoomed(false, window, cx));
        workspace.update_in(cx, |workspace, window, cx| {
            workspace.toggle_dock(DockPosition::Right, window, cx)
        });
        pane.update_in(cx, |pane, window, cx| {
            pane.toggle_zoom(&Default::default(), window, cx)
        });

        // Opening a dock unzooms the pane.
        workspace.update_in(cx, |workspace, window, cx| {
            workspace.toggle_dock(DockPosition::Right, window, cx)
        });
        workspace.update_in(cx, |workspace, window, cx| {
            let pane = pane.read(cx);
            assert!(!pane.is_zoomed());
            assert!(!pane.focus_handle(cx).is_focused(window));
            assert!(workspace.right_dock().read(cx).is_open());
            assert!(workspace.zoomed.is_none());
        });
    }

    #[gpui::test]
    async fn test_join_pane_into_next(cx: &mut gpui::TestAppContext) {
        init_test(cx);

        let fs = FakeFs::new(cx.executor());

        let project = Project::test(fs, None, cx).await;
        let (workspace, cx) =
            cx.add_window_view(|window, cx| Workspace::test_new(project, window, cx));

        // Let's arrange the panes like this:
        //
        // +-----------------------+
        // |         top           |
        // +------+--------+-------+
        // | left | center | right |
        // +------+--------+-------+
        // |        bottom         |
        // +-----------------------+

        let top_item = cx.new(|cx| {
            TestItem::new(cx).with_project_items(&[TestProjectItem::new(1, "top.txt", cx)])
        });
        let bottom_item = cx.new(|cx| {
            TestItem::new(cx).with_project_items(&[TestProjectItem::new(2, "bottom.txt", cx)])
        });
        let left_item = cx.new(|cx| {
            TestItem::new(cx).with_project_items(&[TestProjectItem::new(3, "left.txt", cx)])
        });
        let right_item = cx.new(|cx| {
            TestItem::new(cx).with_project_items(&[TestProjectItem::new(4, "right.txt", cx)])
        });
        let center_item = cx.new(|cx| {
            TestItem::new(cx).with_project_items(&[TestProjectItem::new(5, "center.txt", cx)])
        });

        let top_pane_id = workspace.update_in(cx, |workspace, window, cx| {
            let top_pane_id = workspace.active_pane().entity_id();
            workspace.add_item_to_active_pane(Box::new(top_item.clone()), None, false, window, cx);
            workspace.split_pane(
                workspace.active_pane().clone(),
                SplitDirection::Down,
                window,
                cx,
            );
            top_pane_id
        });
        let bottom_pane_id = workspace.update_in(cx, |workspace, window, cx| {
            let bottom_pane_id = workspace.active_pane().entity_id();
            workspace.add_item_to_active_pane(
                Box::new(bottom_item.clone()),
                None,
                false,
                window,
                cx,
            );
            workspace.split_pane(
                workspace.active_pane().clone(),
                SplitDirection::Up,
                window,
                cx,
            );
            bottom_pane_id
        });
        let left_pane_id = workspace.update_in(cx, |workspace, window, cx| {
            let left_pane_id = workspace.active_pane().entity_id();
            workspace.add_item_to_active_pane(Box::new(left_item.clone()), None, false, window, cx);
            workspace.split_pane(
                workspace.active_pane().clone(),
                SplitDirection::Right,
                window,
                cx,
            );
            left_pane_id
        });
        let right_pane_id = workspace.update_in(cx, |workspace, window, cx| {
            let right_pane_id = workspace.active_pane().entity_id();
            workspace.add_item_to_active_pane(
                Box::new(right_item.clone()),
                None,
                false,
                window,
                cx,
            );
            workspace.split_pane(
                workspace.active_pane().clone(),
                SplitDirection::Left,
                window,
                cx,
            );
            right_pane_id
        });
        let center_pane_id = workspace.update_in(cx, |workspace, window, cx| {
            let center_pane_id = workspace.active_pane().entity_id();
            workspace.add_item_to_active_pane(
                Box::new(center_item.clone()),
                None,
                false,
                window,
                cx,
            );
            center_pane_id
        });
        cx.executor().run_until_parked();

        workspace.update_in(cx, |workspace, window, cx| {
            assert_eq!(center_pane_id, workspace.active_pane().entity_id());

            // Join into next from center pane into right
            workspace.join_pane_into_next(workspace.active_pane().clone(), window, cx);
        });

        workspace.update_in(cx, |workspace, window, cx| {
            let active_pane = workspace.active_pane();
            assert_eq!(right_pane_id, active_pane.entity_id());
            assert_eq!(2, active_pane.read(cx).items_len());
            let item_ids_in_pane =
                HashSet::from_iter(active_pane.read(cx).items().map(|item| item.item_id()));
            assert!(item_ids_in_pane.contains(&center_item.item_id()));
            assert!(item_ids_in_pane.contains(&right_item.item_id()));

            // Join into next from right pane into bottom
            workspace.join_pane_into_next(workspace.active_pane().clone(), window, cx);
        });

        workspace.update_in(cx, |workspace, window, cx| {
            let active_pane = workspace.active_pane();
            assert_eq!(bottom_pane_id, active_pane.entity_id());
            assert_eq!(3, active_pane.read(cx).items_len());
            let item_ids_in_pane =
                HashSet::from_iter(active_pane.read(cx).items().map(|item| item.item_id()));
            assert!(item_ids_in_pane.contains(&center_item.item_id()));
            assert!(item_ids_in_pane.contains(&right_item.item_id()));
            assert!(item_ids_in_pane.contains(&bottom_item.item_id()));

            // Join into next from bottom pane into left
            workspace.join_pane_into_next(workspace.active_pane().clone(), window, cx);
        });

        workspace.update_in(cx, |workspace, window, cx| {
            let active_pane = workspace.active_pane();
            assert_eq!(left_pane_id, active_pane.entity_id());
            assert_eq!(4, active_pane.read(cx).items_len());
            let item_ids_in_pane =
                HashSet::from_iter(active_pane.read(cx).items().map(|item| item.item_id()));
            assert!(item_ids_in_pane.contains(&center_item.item_id()));
            assert!(item_ids_in_pane.contains(&right_item.item_id()));
            assert!(item_ids_in_pane.contains(&bottom_item.item_id()));
            assert!(item_ids_in_pane.contains(&left_item.item_id()));

            // Join into next from left pane into top
            workspace.join_pane_into_next(workspace.active_pane().clone(), window, cx);
        });

        workspace.update_in(cx, |workspace, window, cx| {
            let active_pane = workspace.active_pane();
            assert_eq!(top_pane_id, active_pane.entity_id());
            assert_eq!(5, active_pane.read(cx).items_len());
            let item_ids_in_pane =
                HashSet::from_iter(active_pane.read(cx).items().map(|item| item.item_id()));
            assert!(item_ids_in_pane.contains(&center_item.item_id()));
            assert!(item_ids_in_pane.contains(&right_item.item_id()));
            assert!(item_ids_in_pane.contains(&bottom_item.item_id()));
            assert!(item_ids_in_pane.contains(&left_item.item_id()));
            assert!(item_ids_in_pane.contains(&top_item.item_id()));

            // Single pane left: no-op
            workspace.join_pane_into_next(workspace.active_pane().clone(), window, cx)
        });

        workspace.update(cx, |workspace, _cx| {
            let active_pane = workspace.active_pane();
            assert_eq!(top_pane_id, active_pane.entity_id());
        });
    }

    fn add_an_item_to_active_pane(
        cx: &mut VisualTestContext,
        workspace: &Entity<Workspace>,
        item_id: u64,
    ) -> Entity<TestItem> {
        let item = cx.new(|cx| {
            TestItem::new(cx).with_project_items(&[TestProjectItem::new(
                item_id,
                "item{item_id}.txt",
                cx,
            )])
        });
        workspace.update_in(cx, |workspace, window, cx| {
            workspace.add_item_to_active_pane(Box::new(item.clone()), None, false, window, cx);
        });
        return item;
    }

    fn split_pane(cx: &mut VisualTestContext, workspace: &Entity<Workspace>) -> Entity<Pane> {
        return workspace.update_in(cx, |workspace, window, cx| {
            let new_pane = workspace.split_pane(
                workspace.active_pane().clone(),
                SplitDirection::Right,
                window,
                cx,
            );
            new_pane
        });
    }

    #[gpui::test]
    async fn test_join_all_panes(cx: &mut gpui::TestAppContext) {
        init_test(cx);
        let fs = FakeFs::new(cx.executor());
        let project = Project::test(fs, None, cx).await;
        let (workspace, cx) =
            cx.add_window_view(|window, cx| Workspace::test_new(project, window, cx));

        add_an_item_to_active_pane(cx, &workspace, 1);
        split_pane(cx, &workspace);
        add_an_item_to_active_pane(cx, &workspace, 2);
        split_pane(cx, &workspace); // empty pane
        split_pane(cx, &workspace);
        let last_item = add_an_item_to_active_pane(cx, &workspace, 3);

        cx.executor().run_until_parked();

        workspace.update(cx, |workspace, cx| {
            let num_panes = workspace.panes().len();
            let num_items_in_current_pane = workspace.active_pane().read(cx).items().count();
            let active_item = workspace
                .active_pane()
                .read(cx)
                .active_item()
                .expect("item is in focus");

            assert_eq!(num_panes, 4);
            assert_eq!(num_items_in_current_pane, 1);
            assert_eq!(active_item.item_id(), last_item.item_id());
        });

        workspace.update_in(cx, |workspace, window, cx| {
            workspace.join_all_panes(window, cx);
        });

        workspace.update(cx, |workspace, cx| {
            let num_panes = workspace.panes().len();
            let num_items_in_current_pane = workspace.active_pane().read(cx).items().count();
            let active_item = workspace
                .active_pane()
                .read(cx)
                .active_item()
                .expect("item is in focus");

            assert_eq!(num_panes, 1);
            assert_eq!(num_items_in_current_pane, 3);
            assert_eq!(active_item.item_id(), last_item.item_id());
        });
    }
    struct TestModal(FocusHandle);

    impl TestModal {
        fn new(_: &mut Window, cx: &mut Context<Self>) -> Self {
            Self(cx.focus_handle())
        }
    }

    impl EventEmitter<DismissEvent> for TestModal {}

    impl Focusable for TestModal {
        fn focus_handle(&self, _cx: &App) -> FocusHandle {
            self.0.clone()
        }
    }

    impl ModalView for TestModal {}

    impl Render for TestModal {
        fn render(
            &mut self,
            _window: &mut Window,
            _cx: &mut Context<TestModal>,
        ) -> impl IntoElement {
            div().track_focus(&self.0)
        }
    }

    #[gpui::test]
    async fn test_panels(cx: &mut gpui::TestAppContext) {
        init_test(cx);
        let fs = FakeFs::new(cx.executor());

        let project = Project::test(fs, [], cx).await;
        let (workspace, cx) =
            cx.add_window_view(|window, cx| Workspace::test_new(project, window, cx));

        let (panel_1, panel_2) = workspace.update_in(cx, |workspace, window, cx| {
            let panel_1 = cx.new(|cx| TestPanel::new(DockPosition::Left, cx));
            workspace.add_panel(panel_1.clone(), window, cx);
            workspace.toggle_dock(DockPosition::Left, window, cx);
            let panel_2 = cx.new(|cx| TestPanel::new(DockPosition::Right, cx));
            workspace.add_panel(panel_2.clone(), window, cx);
            workspace.toggle_dock(DockPosition::Right, window, cx);

            let left_dock = workspace.left_dock();
            assert_eq!(
                left_dock.read(cx).visible_panel().unwrap().panel_id(),
                panel_1.panel_id()
            );
            assert_eq!(
                left_dock.read(cx).active_panel_size(window, cx).unwrap(),
                panel_1.size(window, cx)
            );

            left_dock.update(cx, |left_dock, cx| {
                left_dock.resize_active_panel(Some(px(1337.)), window, cx)
            });
            assert_eq!(
                workspace
                    .right_dock()
                    .read(cx)
                    .visible_panel()
                    .unwrap()
                    .panel_id(),
                panel_2.panel_id(),
            );

            (panel_1, panel_2)
        });

        // Move panel_1 to the right
        panel_1.update_in(cx, |panel_1, window, cx| {
            panel_1.set_position(DockPosition::Right, window, cx)
        });

        workspace.update_in(cx, |workspace, window, cx| {
            // Since panel_1 was visible on the left, it should now be visible now that it's been moved to the right.
            // Since it was the only panel on the left, the left dock should now be closed.
            assert!(!workspace.left_dock().read(cx).is_open());
            assert!(workspace.left_dock().read(cx).visible_panel().is_none());
            let right_dock = workspace.right_dock();
            assert_eq!(
                right_dock.read(cx).visible_panel().unwrap().panel_id(),
                panel_1.panel_id()
            );
            assert_eq!(
                right_dock.read(cx).active_panel_size(window, cx).unwrap(),
                px(1337.)
            );

            // Now we move panel_2 to the left
            panel_2.set_position(DockPosition::Left, window, cx);
        });

        workspace.update(cx, |workspace, cx| {
            // Since panel_2 was not visible on the right, we don't open the left dock.
            assert!(!workspace.left_dock().read(cx).is_open());
            // And the right dock is unaffected in its displaying of panel_1
            assert!(workspace.right_dock().read(cx).is_open());
            assert_eq!(
                workspace
                    .right_dock()
                    .read(cx)
                    .visible_panel()
                    .unwrap()
                    .panel_id(),
                panel_1.panel_id(),
            );
        });

        // Move panel_1 back to the left
        panel_1.update_in(cx, |panel_1, window, cx| {
            panel_1.set_position(DockPosition::Left, window, cx)
        });

        workspace.update_in(cx, |workspace, window, cx| {
            // Since panel_1 was visible on the right, we open the left dock and make panel_1 active.
            let left_dock = workspace.left_dock();
            assert!(left_dock.read(cx).is_open());
            assert_eq!(
                left_dock.read(cx).visible_panel().unwrap().panel_id(),
                panel_1.panel_id()
            );
            assert_eq!(
                left_dock.read(cx).active_panel_size(window, cx).unwrap(),
                px(1337.)
            );
            // And the right dock should be closed as it no longer has any panels.
            assert!(!workspace.right_dock().read(cx).is_open());

            // Now we move panel_1 to the bottom
            panel_1.set_position(DockPosition::Bottom, window, cx);
        });

        workspace.update_in(cx, |workspace, window, cx| {
            // Since panel_1 was visible on the left, we close the left dock.
            assert!(!workspace.left_dock().read(cx).is_open());
            // The bottom dock is sized based on the panel's default size,
            // since the panel orientation changed from vertical to horizontal.
            let bottom_dock = workspace.bottom_dock();
            assert_eq!(
                bottom_dock.read(cx).active_panel_size(window, cx).unwrap(),
                panel_1.size(window, cx),
            );
            // Close bottom dock and move panel_1 back to the left.
            bottom_dock.update(cx, |bottom_dock, cx| {
                bottom_dock.set_open(false, window, cx)
            });
            panel_1.set_position(DockPosition::Left, window, cx);
        });

        // Emit activated event on panel 1
        panel_1.update(cx, |_, cx| cx.emit(PanelEvent::Activate));

        // Now the left dock is open and panel_1 is active and focused.
        workspace.update_in(cx, |workspace, window, cx| {
            let left_dock = workspace.left_dock();
            assert!(left_dock.read(cx).is_open());
            assert_eq!(
                left_dock.read(cx).visible_panel().unwrap().panel_id(),
                panel_1.panel_id(),
            );
            assert!(panel_1.focus_handle(cx).is_focused(window));
        });

        // Emit closed event on panel 2, which is not active
        panel_2.update(cx, |_, cx| cx.emit(PanelEvent::Close));

        // Wo don't close the left dock, because panel_2 wasn't the active panel
        workspace.update(cx, |workspace, cx| {
            let left_dock = workspace.left_dock();
            assert!(left_dock.read(cx).is_open());
            assert_eq!(
                left_dock.read(cx).visible_panel().unwrap().panel_id(),
                panel_1.panel_id(),
            );
        });

        // Emitting a ZoomIn event shows the panel as zoomed.
        panel_1.update(cx, |_, cx| cx.emit(PanelEvent::ZoomIn));
        workspace.update(cx, |workspace, _| {
            assert_eq!(workspace.zoomed, Some(panel_1.to_any().downgrade()));
            assert_eq!(workspace.zoomed_position, Some(DockPosition::Left));
        });

        // Move panel to another dock while it is zoomed
        panel_1.update_in(cx, |panel, window, cx| {
            panel.set_position(DockPosition::Right, window, cx)
        });
        workspace.update(cx, |workspace, _| {
            assert_eq!(workspace.zoomed, Some(panel_1.to_any().downgrade()));

            assert_eq!(workspace.zoomed_position, Some(DockPosition::Right));
        });

        // This is a helper for getting a:
        // - valid focus on an element,
        // - that isn't a part of the panes and panels system of the Workspace,
        // - and doesn't trigger the 'on_focus_lost' API.
        let focus_other_view = {
            let workspace = workspace.clone();
            move |cx: &mut VisualTestContext| {
                workspace.update_in(cx, |workspace, window, cx| {
                    if let Some(_) = workspace.active_modal::<TestModal>(cx) {
                        workspace.toggle_modal(window, cx, TestModal::new);
                        workspace.toggle_modal(window, cx, TestModal::new);
                    } else {
                        workspace.toggle_modal(window, cx, TestModal::new);
                    }
                })
            }
        };

        // If focus is transferred to another view that's not a panel or another pane, we still show
        // the panel as zoomed.
        focus_other_view(cx);
        workspace.update(cx, |workspace, _| {
            assert_eq!(workspace.zoomed, Some(panel_1.to_any().downgrade()));
            assert_eq!(workspace.zoomed_position, Some(DockPosition::Right));
        });

        // If focus is transferred elsewhere in the workspace, the panel is no longer zoomed.
        workspace.update_in(cx, |_workspace, window, cx| {
            cx.focus_self(window);
        });
        workspace.update(cx, |workspace, _| {
            assert_eq!(workspace.zoomed, None);
            assert_eq!(workspace.zoomed_position, None);
        });

        // If focus is transferred again to another view that's not a panel or a pane, we won't
        // show the panel as zoomed because it wasn't zoomed before.
        focus_other_view(cx);
        workspace.update(cx, |workspace, _| {
            assert_eq!(workspace.zoomed, None);
            assert_eq!(workspace.zoomed_position, None);
        });

        // When the panel is activated, it is zoomed again.
        cx.dispatch_action(ToggleRightDock);
        workspace.update(cx, |workspace, _| {
            assert_eq!(workspace.zoomed, Some(panel_1.to_any().downgrade()));
            assert_eq!(workspace.zoomed_position, Some(DockPosition::Right));
        });

        // Emitting a ZoomOut event unzooms the panel.
        panel_1.update(cx, |_, cx| cx.emit(PanelEvent::ZoomOut));
        workspace.update(cx, |workspace, _| {
            assert_eq!(workspace.zoomed, None);
            assert_eq!(workspace.zoomed_position, None);
        });

        // Emit closed event on panel 1, which is active
        panel_1.update(cx, |_, cx| cx.emit(PanelEvent::Close));

        // Now the left dock is closed, because panel_1 was the active panel
        workspace.update(cx, |workspace, cx| {
            let right_dock = workspace.right_dock();
            assert!(!right_dock.read(cx).is_open());
        });
    }

    #[gpui::test]
    async fn test_no_save_prompt_when_multi_buffer_dirty_items_closed(cx: &mut TestAppContext) {
        init_test(cx);

        let fs = FakeFs::new(cx.background_executor.clone());
        let project = Project::test(fs, [], cx).await;
        let (workspace, cx) =
            cx.add_window_view(|window, cx| Workspace::test_new(project, window, cx));
        let pane = workspace.update(cx, |workspace, _| workspace.active_pane().clone());

        let dirty_regular_buffer = cx.new(|cx| {
            TestItem::new(cx)
                .with_dirty(true)
                .with_label("1.txt")
                .with_project_items(&[dirty_project_item(1, "1.txt", cx)])
        });
        let dirty_regular_buffer_2 = cx.new(|cx| {
            TestItem::new(cx)
                .with_dirty(true)
                .with_label("2.txt")
                .with_project_items(&[dirty_project_item(2, "2.txt", cx)])
        });
        let dirty_multi_buffer_with_both = cx.new(|cx| {
            TestItem::new(cx)
                .with_dirty(true)
                .with_singleton(false)
                .with_label("Fake Project Search")
                .with_project_items(&[
                    dirty_regular_buffer.read(cx).project_items[0].clone(),
                    dirty_regular_buffer_2.read(cx).project_items[0].clone(),
                ])
        });
        let multi_buffer_with_both_files_id = dirty_multi_buffer_with_both.item_id();
        workspace.update_in(cx, |workspace, window, cx| {
            workspace.add_item(
                pane.clone(),
                Box::new(dirty_regular_buffer.clone()),
                None,
                false,
                false,
                window,
                cx,
            );
            workspace.add_item(
                pane.clone(),
                Box::new(dirty_regular_buffer_2.clone()),
                None,
                false,
                false,
                window,
                cx,
            );
            workspace.add_item(
                pane.clone(),
                Box::new(dirty_multi_buffer_with_both.clone()),
                None,
                false,
                false,
                window,
                cx,
            );
        });

        pane.update_in(cx, |pane, window, cx| {
            pane.activate_item(2, true, true, window, cx);
            assert_eq!(
                pane.active_item().unwrap().item_id(),
                multi_buffer_with_both_files_id,
                "Should select the multi buffer in the pane"
            );
        });
        let close_all_but_multi_buffer_task = pane
            .update_in(cx, |pane, window, cx| {
                pane.close_inactive_items(
                    &CloseInactiveItems {
                        save_intent: Some(SaveIntent::Save),
                        close_pinned: true,
                    },
                    window,
                    cx,
                )
            })
            .expect("should have inactive files to close");
        cx.background_executor.run_until_parked();
        assert!(!cx.has_pending_prompt());
        close_all_but_multi_buffer_task
            .await
            .expect("Closing all buffers but the multi buffer failed");
        pane.update(cx, |pane, cx| {
            assert_eq!(dirty_regular_buffer.read(cx).save_count, 1);
            assert_eq!(dirty_multi_buffer_with_both.read(cx).save_count, 0);
            assert_eq!(dirty_regular_buffer_2.read(cx).save_count, 1);
            assert_eq!(pane.items_len(), 1);
            assert_eq!(
                pane.active_item().unwrap().item_id(),
                multi_buffer_with_both_files_id,
                "Should have only the multi buffer left in the pane"
            );
            assert!(
                dirty_multi_buffer_with_both.read(cx).is_dirty,
                "The multi buffer containing the unsaved buffer should still be dirty"
            );
        });

        dirty_regular_buffer.update(cx, |buffer, cx| {
            buffer.project_items[0].update(cx, |pi, _| pi.is_dirty = true)
        });

        let close_multi_buffer_task = pane
            .update_in(cx, |pane, window, cx| {
                pane.close_active_item(
                    &CloseActiveItem {
                        save_intent: Some(SaveIntent::Close),
                        close_pinned: false,
                    },
                    window,
                    cx,
                )
            })
            .expect("should have the multi buffer to close");
        cx.background_executor.run_until_parked();
        assert!(
            cx.has_pending_prompt(),
            "Dirty multi buffer should prompt a save dialog"
        );
        cx.simulate_prompt_answer("Save");
        cx.background_executor.run_until_parked();
        close_multi_buffer_task
            .await
            .expect("Closing the multi buffer failed");
        pane.update(cx, |pane, cx| {
            assert_eq!(
                dirty_multi_buffer_with_both.read(cx).save_count,
                1,
                "Multi buffer item should get be saved"
            );
            // Test impl does not save inner items, so we do not assert them
            assert_eq!(
                pane.items_len(),
                0,
                "No more items should be left in the pane"
            );
            assert!(pane.active_item().is_none());
        });
    }

    #[gpui::test]
    async fn test_save_prompt_when_dirty_multi_buffer_closed_with_some_of_its_dirty_items_not_present_in_the_pane(
        cx: &mut TestAppContext,
    ) {
        init_test(cx);

        let fs = FakeFs::new(cx.background_executor.clone());
        let project = Project::test(fs, [], cx).await;
        let (workspace, cx) =
            cx.add_window_view(|window, cx| Workspace::test_new(project, window, cx));
        let pane = workspace.update(cx, |workspace, _| workspace.active_pane().clone());

        let dirty_regular_buffer = cx.new(|cx| {
            TestItem::new(cx)
                .with_dirty(true)
                .with_label("1.txt")
                .with_project_items(&[dirty_project_item(1, "1.txt", cx)])
        });
        let dirty_regular_buffer_2 = cx.new(|cx| {
            TestItem::new(cx)
                .with_dirty(true)
                .with_label("2.txt")
                .with_project_items(&[dirty_project_item(2, "2.txt", cx)])
        });
        let clear_regular_buffer = cx.new(|cx| {
            TestItem::new(cx)
                .with_label("3.txt")
                .with_project_items(&[TestProjectItem::new(3, "3.txt", cx)])
        });

        let dirty_multi_buffer_with_both = cx.new(|cx| {
            TestItem::new(cx)
                .with_dirty(true)
                .with_singleton(false)
                .with_label("Fake Project Search")
                .with_project_items(&[
                    dirty_regular_buffer.read(cx).project_items[0].clone(),
                    dirty_regular_buffer_2.read(cx).project_items[0].clone(),
                    clear_regular_buffer.read(cx).project_items[0].clone(),
                ])
        });
        let multi_buffer_with_both_files_id = dirty_multi_buffer_with_both.item_id();
        workspace.update_in(cx, |workspace, window, cx| {
            workspace.add_item(
                pane.clone(),
                Box::new(dirty_regular_buffer.clone()),
                None,
                false,
                false,
                window,
                cx,
            );
            workspace.add_item(
                pane.clone(),
                Box::new(dirty_multi_buffer_with_both.clone()),
                None,
                false,
                false,
                window,
                cx,
            );
        });

        pane.update_in(cx, |pane, window, cx| {
            pane.activate_item(1, true, true, window, cx);
            assert_eq!(
                pane.active_item().unwrap().item_id(),
                multi_buffer_with_both_files_id,
                "Should select the multi buffer in the pane"
            );
        });
        let _close_multi_buffer_task = pane
            .update_in(cx, |pane, window, cx| {
                pane.close_active_item(
                    &CloseActiveItem {
                        save_intent: None,
                        close_pinned: false,
                    },
                    window,
                    cx,
                )
            })
            .expect("should have active multi buffer to close");
        cx.background_executor.run_until_parked();
        assert!(
            cx.has_pending_prompt(),
            "With one dirty item from the multi buffer not being in the pane, a save prompt should be shown"
        );
    }

    #[gpui::test]
    async fn test_no_save_prompt_when_dirty_multi_buffer_closed_with_all_of_its_dirty_items_present_in_the_pane(
        cx: &mut TestAppContext,
    ) {
        init_test(cx);

        let fs = FakeFs::new(cx.background_executor.clone());
        let project = Project::test(fs, [], cx).await;
        let (workspace, cx) =
            cx.add_window_view(|window, cx| Workspace::test_new(project, window, cx));
        let pane = workspace.update(cx, |workspace, _| workspace.active_pane().clone());

        let dirty_regular_buffer = cx.new(|cx| {
            TestItem::new(cx)
                .with_dirty(true)
                .with_label("1.txt")
                .with_project_items(&[dirty_project_item(1, "1.txt", cx)])
        });
        let dirty_regular_buffer_2 = cx.new(|cx| {
            TestItem::new(cx)
                .with_dirty(true)
                .with_label("2.txt")
                .with_project_items(&[dirty_project_item(2, "2.txt", cx)])
        });
        let clear_regular_buffer = cx.new(|cx| {
            TestItem::new(cx)
                .with_label("3.txt")
                .with_project_items(&[TestProjectItem::new(3, "3.txt", cx)])
        });

        let dirty_multi_buffer = cx.new(|cx| {
            TestItem::new(cx)
                .with_dirty(true)
                .with_singleton(false)
                .with_label("Fake Project Search")
                .with_project_items(&[
                    dirty_regular_buffer.read(cx).project_items[0].clone(),
                    dirty_regular_buffer_2.read(cx).project_items[0].clone(),
                    clear_regular_buffer.read(cx).project_items[0].clone(),
                ])
        });
        workspace.update_in(cx, |workspace, window, cx| {
            workspace.add_item(
                pane.clone(),
                Box::new(dirty_regular_buffer.clone()),
                None,
                false,
                false,
                window,
                cx,
            );
            workspace.add_item(
                pane.clone(),
                Box::new(dirty_regular_buffer_2.clone()),
                None,
                false,
                false,
                window,
                cx,
            );
            workspace.add_item(
                pane.clone(),
                Box::new(dirty_multi_buffer.clone()),
                None,
                false,
                false,
                window,
                cx,
            );
        });

        pane.update_in(cx, |pane, window, cx| {
            pane.activate_item(2, true, true, window, cx);
            assert_eq!(
                pane.active_item().unwrap().item_id(),
                dirty_multi_buffer.item_id(),
                "Should select the multi buffer in the pane"
            );
        });
        let close_multi_buffer_task = pane
            .update_in(cx, |pane, window, cx| {
                pane.close_active_item(
                    &CloseActiveItem {
                        save_intent: None,
                        close_pinned: false,
                    },
                    window,
                    cx,
                )
            })
            .expect("should have active multi buffer to close");
        cx.background_executor.run_until_parked();
        assert!(
            !cx.has_pending_prompt(),
            "All dirty items from the multi buffer are in the pane still, no save prompts should be shown"
        );
        close_multi_buffer_task
            .await
            .expect("Closing multi buffer failed");
        pane.update(cx, |pane, cx| {
            assert_eq!(dirty_regular_buffer.read(cx).save_count, 0);
            assert_eq!(dirty_multi_buffer.read(cx).save_count, 0);
            assert_eq!(dirty_regular_buffer_2.read(cx).save_count, 0);
            assert_eq!(
                pane.items()
                    .map(|item| item.item_id())
                    .sorted()
                    .collect::<Vec<_>>(),
                vec![
                    dirty_regular_buffer.item_id(),
                    dirty_regular_buffer_2.item_id(),
                ],
                "Should have no multi buffer left in the pane"
            );
            assert!(dirty_regular_buffer.read(cx).is_dirty);
            assert!(dirty_regular_buffer_2.read(cx).is_dirty);
        });
    }

    #[gpui::test]
    async fn test_move_focused_panel_to_next_position(cx: &mut gpui::TestAppContext) {
        init_test(cx);
        let fs = FakeFs::new(cx.executor());
        let project = Project::test(fs, [], cx).await;
        let (workspace, cx) =
            cx.add_window_view(|window, cx| Workspace::test_new(project, window, cx));

        // Add a new panel to the right dock, opening the dock and setting the
        // focus to the new panel.
        let panel = workspace.update_in(cx, |workspace, window, cx| {
            let panel = cx.new(|cx| TestPanel::new(DockPosition::Right, cx));
            workspace.add_panel(panel.clone(), window, cx);

            workspace
                .right_dock()
                .update(cx, |right_dock, cx| right_dock.set_open(true, window, cx));

            workspace.toggle_panel_focus::<TestPanel>(window, cx);

            panel
        });

        // Dispatch the `MoveFocusedPanelToNextPosition` action, moving the
        // panel to the next valid position which, in this case, is the left
        // dock.
        cx.dispatch_action(MoveFocusedPanelToNextPosition);
        workspace.update(cx, |workspace, cx| {
            assert!(workspace.left_dock().read(cx).is_open());
            assert_eq!(panel.read(cx).position, DockPosition::Left);
        });

        // Dispatch the `MoveFocusedPanelToNextPosition` action, moving the
        // panel to the next valid position which, in this case, is the bottom
        // dock.
        cx.dispatch_action(MoveFocusedPanelToNextPosition);
        workspace.update(cx, |workspace, cx| {
            assert!(workspace.bottom_dock().read(cx).is_open());
            assert_eq!(panel.read(cx).position, DockPosition::Bottom);
        });

        // Dispatch the `MoveFocusedPanelToNextPosition` action again, this time
        // around moving the panel to its initial position, the right dock.
        cx.dispatch_action(MoveFocusedPanelToNextPosition);
        workspace.update(cx, |workspace, cx| {
            assert!(workspace.right_dock().read(cx).is_open());
            assert_eq!(panel.read(cx).position, DockPosition::Right);
        });

        // Remove focus from the panel, ensuring that, if the panel is not
        // focused, the `MoveFocusedPanelToNextPosition` action does not update
        // the panel's position, so the panel is still in the right dock.
        workspace.update_in(cx, |workspace, window, cx| {
            workspace.toggle_panel_focus::<TestPanel>(window, cx);
        });

        cx.dispatch_action(MoveFocusedPanelToNextPosition);
        workspace.update(cx, |workspace, cx| {
            assert!(workspace.right_dock().read(cx).is_open());
            assert_eq!(panel.read(cx).position, DockPosition::Right);
        });
    }

    mod register_project_item_tests {

        use super::*;

        // View
        struct TestPngItemView {
            focus_handle: FocusHandle,
        }
        // Model
        struct TestPngItem {}

        impl project::ProjectItem for TestPngItem {
            fn try_open(
                _project: &Entity<Project>,
                path: &ProjectPath,
                cx: &mut App,
            ) -> Option<Task<gpui::Result<Entity<Self>>>> {
                if path.path.extension().unwrap() == "png" {
                    Some(cx.spawn(async move |cx| cx.new(|_| TestPngItem {})))
                } else {
                    None
                }
            }

            fn entry_id(&self, _: &App) -> Option<ProjectEntryId> {
                None
            }

            fn project_path(&self, _: &App) -> Option<ProjectPath> {
                None
            }

            fn is_dirty(&self) -> bool {
                false
            }
        }

        impl Item for TestPngItemView {
            type Event = ();
        }
        impl EventEmitter<()> for TestPngItemView {}
        impl Focusable for TestPngItemView {
            fn focus_handle(&self, _cx: &App) -> FocusHandle {
                self.focus_handle.clone()
            }
        }

        impl Render for TestPngItemView {
            fn render(
                &mut self,
                _window: &mut Window,
                _cx: &mut Context<Self>,
            ) -> impl IntoElement {
                Empty
            }
        }

        impl ProjectItem for TestPngItemView {
            type Item = TestPngItem;

            fn for_project_item(
                _project: Entity<Project>,
                _pane: &Pane,
                _item: Entity<Self::Item>,
                _: &mut Window,
                cx: &mut Context<Self>,
            ) -> Self
            where
                Self: Sized,
            {
                Self {
                    focus_handle: cx.focus_handle(),
                }
            }
        }

        // View
        struct TestIpynbItemView {
            focus_handle: FocusHandle,
        }
        // Model
        struct TestIpynbItem {}

        impl project::ProjectItem for TestIpynbItem {
            fn try_open(
                _project: &Entity<Project>,
                path: &ProjectPath,
                cx: &mut App,
            ) -> Option<Task<gpui::Result<Entity<Self>>>> {
                if path.path.extension().unwrap() == "ipynb" {
                    Some(cx.spawn(async move |cx| cx.new(|_| TestIpynbItem {})))
                } else {
                    None
                }
            }

            fn entry_id(&self, _: &App) -> Option<ProjectEntryId> {
                None
            }

            fn project_path(&self, _: &App) -> Option<ProjectPath> {
                None
            }

            fn is_dirty(&self) -> bool {
                false
            }
        }

        impl Item for TestIpynbItemView {
            type Event = ();
        }
        impl EventEmitter<()> for TestIpynbItemView {}
        impl Focusable for TestIpynbItemView {
            fn focus_handle(&self, _cx: &App) -> FocusHandle {
                self.focus_handle.clone()
            }
        }

        impl Render for TestIpynbItemView {
            fn render(
                &mut self,
                _window: &mut Window,
                _cx: &mut Context<Self>,
            ) -> impl IntoElement {
                Empty
            }
        }

        impl ProjectItem for TestIpynbItemView {
            type Item = TestIpynbItem;

            fn for_project_item(
                _project: Entity<Project>,
                _pane: &Pane,
                _item: Entity<Self::Item>,
                _: &mut Window,
                cx: &mut Context<Self>,
            ) -> Self
            where
                Self: Sized,
            {
                Self {
                    focus_handle: cx.focus_handle(),
                }
            }
        }

        struct TestAlternatePngItemView {
            focus_handle: FocusHandle,
        }

        impl Item for TestAlternatePngItemView {
            type Event = ();
        }

        impl EventEmitter<()> for TestAlternatePngItemView {}
        impl Focusable for TestAlternatePngItemView {
            fn focus_handle(&self, _cx: &App) -> FocusHandle {
                self.focus_handle.clone()
            }
        }

        impl Render for TestAlternatePngItemView {
            fn render(
                &mut self,
                _window: &mut Window,
                _cx: &mut Context<Self>,
            ) -> impl IntoElement {
                Empty
            }
        }

        impl ProjectItem for TestAlternatePngItemView {
            type Item = TestPngItem;

            fn for_project_item(
                _project: Entity<Project>,
                _pane: &Pane,
                _item: Entity<Self::Item>,
                _: &mut Window,
                cx: &mut Context<Self>,
            ) -> Self
            where
                Self: Sized,
            {
                Self {
                    focus_handle: cx.focus_handle(),
                }
            }
        }

        #[gpui::test]
        async fn test_register_project_item(cx: &mut TestAppContext) {
            init_test(cx);

            cx.update(|cx| {
                register_project_item::<TestPngItemView>(cx);
                register_project_item::<TestIpynbItemView>(cx);
            });

            let fs = FakeFs::new(cx.executor());
            fs.insert_tree(
                "/root1",
                json!({
                    "one.png": "BINARYDATAHERE",
                    "two.ipynb": "{ totally a notebook }",
                    "three.txt": "editing text, sure why not?"
                }),
            )
            .await;

            let project = Project::test(fs, ["root1".as_ref()], cx).await;
            let (workspace, cx) =
                cx.add_window_view(|window, cx| Workspace::test_new(project.clone(), window, cx));

            let worktree_id = project.update(cx, |project, cx| {
                project.worktrees(cx).next().unwrap().read(cx).id()
            });

            let handle = workspace
                .update_in(cx, |workspace, window, cx| {
                    let project_path = (worktree_id, "one.png");
                    workspace.open_path(project_path, None, true, window, cx)
                })
                .await
                .unwrap();

            // Now we can check if the handle we got back errored or not
            assert_eq!(
                handle.to_any().entity_type(),
                TypeId::of::<TestPngItemView>()
            );

            let handle = workspace
                .update_in(cx, |workspace, window, cx| {
                    let project_path = (worktree_id, "two.ipynb");
                    workspace.open_path(project_path, None, true, window, cx)
                })
                .await
                .unwrap();

            assert_eq!(
                handle.to_any().entity_type(),
                TypeId::of::<TestIpynbItemView>()
            );

            let handle = workspace
                .update_in(cx, |workspace, window, cx| {
                    let project_path = (worktree_id, "three.txt");
                    workspace.open_path(project_path, None, true, window, cx)
                })
                .await;
            assert!(handle.is_err());
        }

        #[gpui::test]
        async fn test_register_project_item_two_enter_one_leaves(cx: &mut TestAppContext) {
            init_test(cx);

            cx.update(|cx| {
                register_project_item::<TestPngItemView>(cx);
                register_project_item::<TestAlternatePngItemView>(cx);
            });

            let fs = FakeFs::new(cx.executor());
            fs.insert_tree(
                "/root1",
                json!({
                    "one.png": "BINARYDATAHERE",
                    "two.ipynb": "{ totally a notebook }",
                    "three.txt": "editing text, sure why not?"
                }),
            )
            .await;
            let project = Project::test(fs, ["root1".as_ref()], cx).await;
            let (workspace, cx) =
                cx.add_window_view(|window, cx| Workspace::test_new(project.clone(), window, cx));
            let worktree_id = project.update(cx, |project, cx| {
                project.worktrees(cx).next().unwrap().read(cx).id()
            });

            let handle = workspace
                .update_in(cx, |workspace, window, cx| {
                    let project_path = (worktree_id, "one.png");
                    workspace.open_path(project_path, None, true, window, cx)
                })
                .await
                .unwrap();

            // This _must_ be the second item registered
            assert_eq!(
                handle.to_any().entity_type(),
                TypeId::of::<TestAlternatePngItemView>()
            );

            let handle = workspace
                .update_in(cx, |workspace, window, cx| {
                    let project_path = (worktree_id, "three.txt");
                    workspace.open_path(project_path, None, true, window, cx)
                })
                .await;
            assert!(handle.is_err());
        }
    }

    pub fn init_test(cx: &mut TestAppContext) {
        cx.update(|cx| {
            let settings_store = SettingsStore::test(cx);
            cx.set_global(settings_store);
            theme::init(theme::LoadThemes::JustBase, cx);
            language::init(cx);
            crate::init_settings(cx);
            Project::init_settings(cx);
        });
    }

    fn dirty_project_item(id: u64, path: &str, cx: &mut App) -> Entity<TestProjectItem> {
        let item = TestProjectItem::new(id, path, cx);
        item.update(cx, |item, _| {
            item.is_dirty = true;
        });
        item
    }
}<|MERGE_RESOLUTION|>--- conflicted
+++ resolved
@@ -96,11 +96,7 @@
     sync::{Arc, LazyLock, Weak, atomic::AtomicUsize},
     time::Duration,
 };
-<<<<<<< HEAD
 use task::{DebugTaskDefinition, SpawnInTerminal};
-=======
-use task::SpawnInTerminal;
->>>>>>> 38afae86
 use theme::{ActiveTheme, SystemAppearance, ThemeSettings};
 pub use toolbar::{Toolbar, ToolbarItemEvent, ToolbarItemLocation, ToolbarItemView};
 pub use ui;
@@ -143,13 +139,10 @@
     ) -> Task<Result<ExitStatus>>;
 }
 
-<<<<<<< HEAD
 pub trait DebuggerProvider {
     fn start_session(&self, definition: DebugTaskDefinition, window: &mut Window, cx: &mut App);
 }
 
-=======
->>>>>>> 38afae86
 actions!(
     workspace,
     [
@@ -871,10 +864,7 @@
     on_prompt_for_new_path: Option<PromptForNewPath>,
     on_prompt_for_open_path: Option<PromptForOpenPath>,
     terminal_provider: Option<Box<dyn TerminalProvider>>,
-<<<<<<< HEAD
     debugger_provider: Option<Box<dyn DebuggerProvider>>,
-=======
->>>>>>> 38afae86
     serializable_items_tx: UnboundedSender<Box<dyn SerializableItemHandle>>,
     serialized_ssh_project: Option<SerializedSshProject>,
     _items_serializer: Task<Result<()>>,
@@ -1201,10 +1191,7 @@
             on_prompt_for_new_path: None,
             on_prompt_for_open_path: None,
             terminal_provider: None,
-<<<<<<< HEAD
             debugger_provider: None,
-=======
->>>>>>> 38afae86
             serializable_items_tx,
             _items_serializer,
             session_id: Some(session_id),
@@ -1724,13 +1711,10 @@
         self.terminal_provider = Some(Box::new(provider));
     }
 
-<<<<<<< HEAD
     pub fn set_debugger_provider(&mut self, provider: impl DebuggerProvider + 'static) {
         self.debugger_provider = Some(Box::new(provider));
     }
 
-=======
->>>>>>> 38afae86
     pub fn serialized_ssh_project(&self) -> Option<SerializedSshProject> {
         self.serialized_ssh_project.clone()
     }
