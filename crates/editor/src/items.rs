use crate::{
    editor_settings::SeedQuerySetting, persistence::DB, scroll::ScrollAnchor, Anchor, Autoscroll,
    Editor, EditorEvent, EditorSettings, ExcerptId, ExcerptRange, MultiBuffer, MultiBufferSnapshot,
    NavigationData, ToPoint as _,
};
use anyhow::{anyhow, Context as _, Result};
use collections::HashSet;
use futures::future::try_join_all;
use gpui::{
    point, AnyElement, AppContext, AsyncWindowContext, Context, Entity, EntityId, EventEmitter,
    IntoElement, Model, ParentElement, Pixels, SharedString, Styled, Task, View, ViewContext,
    VisualContext, WeakView, WindowContext,
};
use language::{
    proto::serialize_anchor as serialize_text_anchor, Bias, Buffer, CharKind, OffsetRangeExt,
    Point, SelectionGoal,
};
use project::repository::GitFileStatus;
use project::{search::SearchQuery, FormatTrigger, Item as _, Project, ProjectPath};
use rpc::proto::{self, update_view, PeerId};
use settings::Settings;
<<<<<<< HEAD
use workspace::item::{TabBarPlacement, TabsSettings};
=======
use workspace::item::{ItemSettings, TabContentParams};
>>>>>>> 3289188e

use std::{
    borrow::Cow,
    cmp::{self, Ordering},
    iter,
    ops::Range,
    path::{Path, PathBuf},
    sync::Arc,
};
use text::{BufferId, Selection};
use theme::{Theme, ThemeSettings};
use ui::{h_flex, prelude::*, Label};
use util::{paths::PathExt, ResultExt, TryFutureExt};
use workspace::item::{BreadcrumbText, FollowEvent, FollowableItemHandle};
use workspace::{
    item::{FollowableItem, Item, ItemEvent, ItemHandle, ProjectItem},
    searchable::{Direction, SearchEvent, SearchableItem, SearchableItemHandle},
    ItemId, ItemNavHistory, Pane, ToolbarItemLocation, ViewId, Workspace, WorkspaceId,
};

pub const MAX_TAB_TITLE_LEN: usize = 24;

impl FollowableItem for Editor {
    fn remote_id(&self) -> Option<ViewId> {
        self.remote_id
    }

    fn from_state_proto(
        pane: View<workspace::Pane>,
        workspace: View<Workspace>,
        remote_id: ViewId,
        state: &mut Option<proto::view::Variant>,
        cx: &mut WindowContext,
    ) -> Option<Task<Result<View<Self>>>> {
        let project = workspace.read(cx).project().to_owned();
        let Some(proto::view::Variant::Editor(_)) = state else {
            return None;
        };
        let Some(proto::view::Variant::Editor(state)) = state.take() else {
            unreachable!()
        };

        let client = project.read(cx).client();
        let replica_id = project.read(cx).replica_id();
        let buffer_ids = state
            .excerpts
            .iter()
            .map(|excerpt| excerpt.buffer_id)
            .collect::<HashSet<_>>();
        let buffers = project.update(cx, |project, cx| {
            buffer_ids
                .iter()
                .map(|id| BufferId::new(*id).map(|id| project.open_buffer_by_id(id, cx)))
                .collect::<Result<Vec<_>>>()
        });

        let pane = pane.downgrade();
        Some(cx.spawn(|mut cx| async move {
            let mut buffers = futures::future::try_join_all(buffers?)
                .await
                .debug_assert_ok("leaders don't share views for unshared buffers")?;
            let editor = pane.update(&mut cx, |pane, cx| {
                let mut editors = pane.items_of_type::<Self>();
                editors.find(|editor| {
                    let ids_match = editor.remote_id(&client, cx) == Some(remote_id);
                    let singleton_buffer_matches = state.singleton
                        && buffers.first()
                            == editor.read(cx).buffer.read(cx).as_singleton().as_ref();
                    ids_match || singleton_buffer_matches
                })
            })?;

            let editor = if let Some(editor) = editor {
                editor
            } else {
                pane.update(&mut cx, |_, cx| {
                    let multibuffer = cx.new_model(|cx| {
                        let mut multibuffer;
                        if state.singleton && buffers.len() == 1 {
                            multibuffer = MultiBuffer::singleton(buffers.pop().unwrap(), cx)
                        } else {
                            multibuffer =
                                MultiBuffer::new(replica_id, project.read(cx).capability());
                            let mut excerpts = state.excerpts.into_iter().peekable();
                            while let Some(excerpt) = excerpts.peek() {
                                let Ok(buffer_id) = BufferId::new(excerpt.buffer_id) else {
                                    continue;
                                };
                                let buffer_excerpts = iter::from_fn(|| {
                                    let excerpt = excerpts.peek()?;
                                    (excerpt.buffer_id == u64::from(buffer_id))
                                        .then(|| excerpts.next().unwrap())
                                });
                                let buffer =
                                    buffers.iter().find(|b| b.read(cx).remote_id() == buffer_id);
                                if let Some(buffer) = buffer {
                                    multibuffer.push_excerpts(
                                        buffer.clone(),
                                        buffer_excerpts.filter_map(deserialize_excerpt_range),
                                        cx,
                                    );
                                }
                            }
                        };

                        if let Some(title) = &state.title {
                            multibuffer = multibuffer.with_title(title.clone())
                        }

                        multibuffer
                    });

                    cx.new_view(|cx| {
                        let mut editor =
                            Editor::for_multibuffer(multibuffer, Some(project.clone()), cx);
                        editor.remote_id = Some(remote_id);
                        editor
                    })
                })?
            };

            update_editor_from_message(
                editor.downgrade(),
                project,
                proto::update_view::Editor {
                    selections: state.selections,
                    pending_selection: state.pending_selection,
                    scroll_top_anchor: state.scroll_top_anchor,
                    scroll_x: state.scroll_x,
                    scroll_y: state.scroll_y,
                    ..Default::default()
                },
                &mut cx,
            )
            .await?;

            Ok(editor)
        }))
    }

    fn set_leader_peer_id(&mut self, leader_peer_id: Option<PeerId>, cx: &mut ViewContext<Self>) {
        self.leader_peer_id = leader_peer_id;
        if self.leader_peer_id.is_some() {
            self.buffer.update(cx, |buffer, cx| {
                buffer.remove_active_selections(cx);
            });
        } else if self.focus_handle.is_focused(cx) {
            self.buffer.update(cx, |buffer, cx| {
                buffer.set_active_selections(
                    &self.selections.disjoint_anchors(),
                    self.selections.line_mode,
                    self.cursor_shape,
                    cx,
                );
            });
        }
        cx.notify();
    }

    fn to_state_proto(&self, cx: &WindowContext) -> Option<proto::view::Variant> {
        let buffer = self.buffer.read(cx);
        if buffer
            .as_singleton()
            .and_then(|buffer| buffer.read(cx).file())
            .map_or(false, |file| file.is_private())
        {
            return None;
        }

        let scroll_anchor = self.scroll_manager.anchor();
        let excerpts = buffer
            .read(cx)
            .excerpts()
            .map(|(id, buffer, range)| proto::Excerpt {
                id: id.to_proto(),
                buffer_id: buffer.remote_id().into(),
                context_start: Some(serialize_text_anchor(&range.context.start)),
                context_end: Some(serialize_text_anchor(&range.context.end)),
                primary_start: range
                    .primary
                    .as_ref()
                    .map(|range| serialize_text_anchor(&range.start)),
                primary_end: range
                    .primary
                    .as_ref()
                    .map(|range| serialize_text_anchor(&range.end)),
            })
            .collect();

        Some(proto::view::Variant::Editor(proto::view::Editor {
            singleton: buffer.is_singleton(),
            title: (!buffer.is_singleton()).then(|| buffer.title(cx).into()),
            excerpts,
            scroll_top_anchor: Some(serialize_anchor(&scroll_anchor.anchor)),
            scroll_x: scroll_anchor.offset.x,
            scroll_y: scroll_anchor.offset.y,
            selections: self
                .selections
                .disjoint_anchors()
                .iter()
                .map(serialize_selection)
                .collect(),
            pending_selection: self
                .selections
                .pending_anchor()
                .as_ref()
                .map(serialize_selection),
        }))
    }

    fn to_follow_event(event: &EditorEvent) -> Option<workspace::item::FollowEvent> {
        match event {
            EditorEvent::Edited => Some(FollowEvent::Unfollow),
            EditorEvent::SelectionsChanged { local }
            | EditorEvent::ScrollPositionChanged { local, .. } => {
                if *local {
                    Some(FollowEvent::Unfollow)
                } else {
                    None
                }
            }
            _ => None,
        }
    }

    fn add_event_to_update_proto(
        &self,
        event: &EditorEvent,
        update: &mut Option<proto::update_view::Variant>,
        cx: &WindowContext,
    ) -> bool {
        let update =
            update.get_or_insert_with(|| proto::update_view::Variant::Editor(Default::default()));

        match update {
            proto::update_view::Variant::Editor(update) => match event {
                EditorEvent::ExcerptsAdded {
                    buffer,
                    predecessor,
                    excerpts,
                } => {
                    let buffer_id = buffer.read(cx).remote_id();
                    let mut excerpts = excerpts.iter();
                    if let Some((id, range)) = excerpts.next() {
                        update.inserted_excerpts.push(proto::ExcerptInsertion {
                            previous_excerpt_id: Some(predecessor.to_proto()),
                            excerpt: serialize_excerpt(buffer_id, id, range),
                        });
                        update.inserted_excerpts.extend(excerpts.map(|(id, range)| {
                            proto::ExcerptInsertion {
                                previous_excerpt_id: None,
                                excerpt: serialize_excerpt(buffer_id, id, range),
                            }
                        }))
                    }
                    true
                }
                EditorEvent::ExcerptsRemoved { ids } => {
                    update
                        .deleted_excerpts
                        .extend(ids.iter().map(ExcerptId::to_proto));
                    true
                }
                EditorEvent::ScrollPositionChanged { autoscroll, .. } if !autoscroll => {
                    let scroll_anchor = self.scroll_manager.anchor();
                    update.scroll_top_anchor = Some(serialize_anchor(&scroll_anchor.anchor));
                    update.scroll_x = scroll_anchor.offset.x;
                    update.scroll_y = scroll_anchor.offset.y;
                    true
                }
                EditorEvent::SelectionsChanged { .. } => {
                    update.selections = self
                        .selections
                        .disjoint_anchors()
                        .iter()
                        .map(serialize_selection)
                        .collect();
                    update.pending_selection = self
                        .selections
                        .pending_anchor()
                        .as_ref()
                        .map(serialize_selection);
                    true
                }
                _ => false,
            },
        }
    }

    fn apply_update_proto(
        &mut self,
        project: &Model<Project>,
        message: update_view::Variant,
        cx: &mut ViewContext<Self>,
    ) -> Task<Result<()>> {
        let update_view::Variant::Editor(message) = message;
        let project = project.clone();
        cx.spawn(|this, mut cx| async move {
            update_editor_from_message(this, project, message, &mut cx).await
        })
    }

    fn is_project_item(&self, _cx: &WindowContext) -> bool {
        true
    }
}

async fn update_editor_from_message(
    this: WeakView<Editor>,
    project: Model<Project>,
    message: proto::update_view::Editor,
    cx: &mut AsyncWindowContext,
) -> Result<()> {
    // Open all of the buffers of which excerpts were added to the editor.
    let inserted_excerpt_buffer_ids = message
        .inserted_excerpts
        .iter()
        .filter_map(|insertion| Some(insertion.excerpt.as_ref()?.buffer_id))
        .collect::<HashSet<_>>();
    let inserted_excerpt_buffers = project.update(cx, |project, cx| {
        inserted_excerpt_buffer_ids
            .into_iter()
            .map(|id| BufferId::new(id).map(|id| project.open_buffer_by_id(id, cx)))
            .collect::<Result<Vec<_>>>()
    })??;
    let _inserted_excerpt_buffers = try_join_all(inserted_excerpt_buffers).await?;

    // Update the editor's excerpts.
    this.update(cx, |editor, cx| {
        editor.buffer.update(cx, |multibuffer, cx| {
            let mut removed_excerpt_ids = message
                .deleted_excerpts
                .into_iter()
                .map(ExcerptId::from_proto)
                .collect::<Vec<_>>();
            removed_excerpt_ids.sort_by({
                let multibuffer = multibuffer.read(cx);
                move |a, b| a.cmp(&b, &multibuffer)
            });

            let mut insertions = message.inserted_excerpts.into_iter().peekable();
            while let Some(insertion) = insertions.next() {
                let Some(excerpt) = insertion.excerpt else {
                    continue;
                };
                let Some(previous_excerpt_id) = insertion.previous_excerpt_id else {
                    continue;
                };
                let buffer_id = BufferId::new(excerpt.buffer_id)?;
                let Some(buffer) = project.read(cx).buffer_for_id(buffer_id) else {
                    continue;
                };

                let adjacent_excerpts = iter::from_fn(|| {
                    let insertion = insertions.peek()?;
                    if insertion.previous_excerpt_id.is_none()
                        && insertion.excerpt.as_ref()?.buffer_id == u64::from(buffer_id)
                    {
                        insertions.next()?.excerpt
                    } else {
                        None
                    }
                });

                multibuffer.insert_excerpts_with_ids_after(
                    ExcerptId::from_proto(previous_excerpt_id),
                    buffer,
                    [excerpt]
                        .into_iter()
                        .chain(adjacent_excerpts)
                        .filter_map(|excerpt| {
                            Some((
                                ExcerptId::from_proto(excerpt.id),
                                deserialize_excerpt_range(excerpt)?,
                            ))
                        }),
                    cx,
                );
            }

            multibuffer.remove_excerpts(removed_excerpt_ids, cx);
            Result::<(), anyhow::Error>::Ok(())
        })
    })??;

    // Deserialize the editor state.
    let (selections, pending_selection, scroll_top_anchor) = this.update(cx, |editor, cx| {
        let buffer = editor.buffer.read(cx).read(cx);
        let selections = message
            .selections
            .into_iter()
            .filter_map(|selection| deserialize_selection(&buffer, selection))
            .collect::<Vec<_>>();
        let pending_selection = message
            .pending_selection
            .and_then(|selection| deserialize_selection(&buffer, selection));
        let scroll_top_anchor = message
            .scroll_top_anchor
            .and_then(|anchor| deserialize_anchor(&buffer, anchor));
        anyhow::Ok((selections, pending_selection, scroll_top_anchor))
    })??;

    // Wait until the buffer has received all of the operations referenced by
    // the editor's new state.
    this.update(cx, |editor, cx| {
        editor.buffer.update(cx, |buffer, cx| {
            buffer.wait_for_anchors(
                selections
                    .iter()
                    .chain(pending_selection.as_ref())
                    .flat_map(|selection| [selection.start, selection.end])
                    .chain(scroll_top_anchor),
                cx,
            )
        })
    })?
    .await?;

    // Update the editor's state.
    this.update(cx, |editor, cx| {
        if !selections.is_empty() || pending_selection.is_some() {
            editor.set_selections_from_remote(selections, pending_selection, cx);
            editor.request_autoscroll_remotely(Autoscroll::newest(), cx);
        } else if let Some(scroll_top_anchor) = scroll_top_anchor {
            editor.set_scroll_anchor_remote(
                ScrollAnchor {
                    anchor: scroll_top_anchor,
                    offset: point(message.scroll_x, message.scroll_y),
                },
                cx,
            );
        }
    })?;
    Ok(())
}

fn serialize_excerpt(
    buffer_id: BufferId,
    id: &ExcerptId,
    range: &ExcerptRange<language::Anchor>,
) -> Option<proto::Excerpt> {
    Some(proto::Excerpt {
        id: id.to_proto(),
        buffer_id: buffer_id.into(),
        context_start: Some(serialize_text_anchor(&range.context.start)),
        context_end: Some(serialize_text_anchor(&range.context.end)),
        primary_start: range
            .primary
            .as_ref()
            .map(|r| serialize_text_anchor(&r.start)),
        primary_end: range
            .primary
            .as_ref()
            .map(|r| serialize_text_anchor(&r.end)),
    })
}

fn serialize_selection(selection: &Selection<Anchor>) -> proto::Selection {
    proto::Selection {
        id: selection.id as u64,
        start: Some(serialize_anchor(&selection.start)),
        end: Some(serialize_anchor(&selection.end)),
        reversed: selection.reversed,
    }
}

fn serialize_anchor(anchor: &Anchor) -> proto::EditorAnchor {
    proto::EditorAnchor {
        excerpt_id: anchor.excerpt_id.to_proto(),
        anchor: Some(serialize_text_anchor(&anchor.text_anchor)),
    }
}

fn deserialize_excerpt_range(excerpt: proto::Excerpt) -> Option<ExcerptRange<language::Anchor>> {
    let context = {
        let start = language::proto::deserialize_anchor(excerpt.context_start?)?;
        let end = language::proto::deserialize_anchor(excerpt.context_end?)?;
        start..end
    };
    let primary = excerpt
        .primary_start
        .zip(excerpt.primary_end)
        .and_then(|(start, end)| {
            let start = language::proto::deserialize_anchor(start)?;
            let end = language::proto::deserialize_anchor(end)?;
            Some(start..end)
        });
    Some(ExcerptRange { context, primary })
}

fn deserialize_selection(
    buffer: &MultiBufferSnapshot,
    selection: proto::Selection,
) -> Option<Selection<Anchor>> {
    Some(Selection {
        id: selection.id as usize,
        start: deserialize_anchor(buffer, selection.start?)?,
        end: deserialize_anchor(buffer, selection.end?)?,
        reversed: selection.reversed,
        goal: SelectionGoal::None,
    })
}

fn deserialize_anchor(buffer: &MultiBufferSnapshot, anchor: proto::EditorAnchor) -> Option<Anchor> {
    let excerpt_id = ExcerptId::from_proto(anchor.excerpt_id);
    Some(Anchor {
        excerpt_id,
        text_anchor: language::proto::deserialize_anchor(anchor.anchor?)?,
        buffer_id: buffer.buffer_id_for_excerpt(excerpt_id),
    })
}

impl Item for Editor {
    type Event = EditorEvent;

    fn navigate(&mut self, data: Box<dyn std::any::Any>, cx: &mut ViewContext<Self>) -> bool {
        if let Ok(data) = data.downcast::<NavigationData>() {
            let newest_selection = self.selections.newest::<Point>(cx);
            let buffer = self.buffer.read(cx).read(cx);
            let offset = if buffer.can_resolve(&data.cursor_anchor) {
                data.cursor_anchor.to_point(&buffer)
            } else {
                buffer.clip_point(data.cursor_position, Bias::Left)
            };

            let mut scroll_anchor = data.scroll_anchor;
            if !buffer.can_resolve(&scroll_anchor.anchor) {
                scroll_anchor.anchor = buffer.anchor_before(
                    buffer.clip_point(Point::new(data.scroll_top_row, 0), Bias::Left),
                );
            }

            drop(buffer);

            if newest_selection.head() == offset {
                false
            } else {
                let nav_history = self.nav_history.take();
                self.set_scroll_anchor(scroll_anchor, cx);
                self.change_selections(Some(Autoscroll::fit()), cx, |s| {
                    s.select_ranges([offset..offset])
                });
                self.nav_history = nav_history;
                true
            }
        } else {
            false
        }
    }

    fn tab_tooltip_text(&self, cx: &AppContext) -> Option<SharedString> {
        let file_path = self
            .buffer()
            .read(cx)
            .as_singleton()?
            .read(cx)
            .file()
            .and_then(|f| f.as_local())?
            .abs_path(cx);

        let file_path = file_path.compact().to_string_lossy().to_string();

        Some(file_path.into())
    }

    fn telemetry_event_text(&self) -> Option<&'static str> {
        None
    }

    fn tab_description(&self, detail: usize, cx: &AppContext) -> Option<SharedString> {
        let path = path_for_buffer(&self.buffer, detail, true, cx)?;
        Some(path.to_string_lossy().to_string().into())
    }

<<<<<<< HEAD
    fn tab_content(&self, detail: Option<usize>, selected: bool, cx: &WindowContext) -> AnyElement {
        let label_color = if TabsSettings::get_global(cx).git_status {
=======
    fn tab_content(&self, params: TabContentParams, cx: &WindowContext) -> AnyElement {
        let label_color = if ItemSettings::get_global(cx).git_status {
>>>>>>> 3289188e
            self.buffer()
                .read(cx)
                .as_singleton()
                .and_then(|buffer| buffer.read(cx).project_path(cx))
                .and_then(|path| self.project.as_ref()?.read(cx).entry_for_path(&path, cx))
                .map(|entry| {
                    entry_git_aware_label_color(entry.git_status, entry.is_ignored, params.selected)
                })
                .unwrap_or_else(|| entry_label_color(params.selected))
        } else {
            entry_label_color(params.selected)
        };

        let description = params.detail.and_then(|detail| {
            let path = path_for_buffer(&self.buffer, detail, false, cx)?;
            let description = path.to_string_lossy();
            let description = description.trim();

            if description.is_empty() {
                return None;
            }

            Some(util::truncate_and_trailoff(&description, MAX_TAB_TITLE_LEN))
        });

        h_flex()
            .gap_2()
            .child(
                Label::new(self.title(cx).to_string())
                    .color(label_color)
                    .italic(params.preview),
            )
            .when_some(description, |this, description| {
                this.child(
                    Label::new(description)
                        .size(LabelSize::XSmall)
                        .color(Color::Muted),
                )
            })
            .into_any_element()
    }

    fn for_each_project_item(
        &self,
        cx: &AppContext,
        f: &mut dyn FnMut(EntityId, &dyn project::Item),
    ) {
        self.buffer
            .read(cx)
            .for_each_buffer(|buffer| f(buffer.entity_id(), buffer.read(cx)));
    }

    fn is_singleton(&self, cx: &AppContext) -> bool {
        self.buffer.read(cx).is_singleton()
    }

    fn clone_on_split(
        &self,
        _workspace_id: WorkspaceId,
        cx: &mut ViewContext<Self>,
    ) -> Option<View<Editor>>
    where
        Self: Sized,
    {
        Some(cx.new_view(|cx| self.clone(cx)))
    }

    fn set_nav_history(&mut self, history: ItemNavHistory, _: &mut ViewContext<Self>) {
        self.nav_history = Some(history);
    }

    fn deactivated(&mut self, cx: &mut ViewContext<Self>) {
        let selection = self.selections.newest_anchor();
        self.push_to_nav_history(selection.head(), None, cx);
    }

    fn workspace_deactivated(&mut self, cx: &mut ViewContext<Self>) {
        self.hide_hovered_link(cx);
    }

    fn is_dirty(&self, cx: &AppContext) -> bool {
        self.buffer().read(cx).read(cx).is_dirty()
    }

    fn has_conflict(&self, cx: &AppContext) -> bool {
        self.buffer().read(cx).read(cx).has_conflict()
    }

    fn can_save(&self, cx: &AppContext) -> bool {
        let buffer = &self.buffer().read(cx);
        if let Some(buffer) = buffer.as_singleton() {
            buffer.read(cx).project_path(cx).is_some()
        } else {
            true
        }
    }

    fn save(
        &mut self,
        format: bool,
        project: Model<Project>,
        cx: &mut ViewContext<Self>,
    ) -> Task<Result<()>> {
        self.report_editor_event("save", None, cx);
        let buffers = self.buffer().clone().read(cx).all_buffers();
        cx.spawn(|this, mut cx| async move {
            if format {
                this.update(&mut cx, |editor, cx| {
                    editor.perform_format(project.clone(), FormatTrigger::Save, cx)
                })?
                .await?;
            }

            if buffers.len() == 1 {
                // Apply full save routine for singleton buffers, to allow to `touch` the file via the editor.
                project
                    .update(&mut cx, |project, cx| project.save_buffers(buffers, cx))?
                    .await?;
            } else {
                // For multi-buffers, only format and save the buffers with changes.
                // For clean buffers, we simulate saving by calling `Buffer::did_save`,
                // so that language servers or other downstream listeners of save events get notified.
                let (dirty_buffers, clean_buffers) = buffers.into_iter().partition(|buffer| {
                    buffer
                        .update(&mut cx, |buffer, _| {
                            buffer.is_dirty() || buffer.has_conflict()
                        })
                        .unwrap_or(false)
                });

                project
                    .update(&mut cx, |project, cx| {
                        project.save_buffers(dirty_buffers, cx)
                    })?
                    .await?;
                for buffer in clean_buffers {
                    buffer
                        .update(&mut cx, |buffer, cx| {
                            let version = buffer.saved_version().clone();
                            let mtime = buffer.saved_mtime();
                            buffer.did_save(version, mtime, cx);
                        })
                        .ok();
                }
            }

            Ok(())
        })
    }

    fn save_as(
        &mut self,
        project: Model<Project>,
        abs_path: PathBuf,
        cx: &mut ViewContext<Self>,
    ) -> Task<Result<()>> {
        let buffer = self
            .buffer()
            .read(cx)
            .as_singleton()
            .expect("cannot call save_as on an excerpt list");

        let file_extension = abs_path
            .extension()
            .map(|a| a.to_string_lossy().to_string());
        self.report_editor_event("save", file_extension, cx);

        project.update(cx, |project, cx| {
            project.save_buffer_as(buffer, abs_path, cx)
        })
    }

    fn reload(&mut self, project: Model<Project>, cx: &mut ViewContext<Self>) -> Task<Result<()>> {
        let buffer = self.buffer().clone();
        let buffers = self.buffer.read(cx).all_buffers();
        let reload_buffers =
            project.update(cx, |project, cx| project.reload_buffers(buffers, true, cx));
        cx.spawn(|this, mut cx| async move {
            let transaction = reload_buffers.log_err().await;
            this.update(&mut cx, |editor, cx| {
                editor.request_autoscroll(Autoscroll::fit(), cx)
            })?;
            buffer
                .update(&mut cx, |buffer, cx| {
                    if let Some(transaction) = transaction {
                        if !buffer.is_singleton() {
                            buffer.push_transaction(&transaction.0, cx);
                        }
                    }
                })
                .ok();
            Ok(())
        })
    }

    fn as_searchable(&self, handle: &View<Self>) -> Option<Box<dyn SearchableItemHandle>> {
        Some(Box::new(handle.clone()))
    }

    fn pixel_position_of_cursor(&self, _: &AppContext) -> Option<gpui::Point<Pixels>> {
        self.pixel_position_of_newest_cursor
    }

    fn tab_bar_placement(&self) -> TabBarPlacement {
        self.tab_bar_placement
    }

    fn breadcrumb_location(&self) -> ToolbarItemLocation {
        if self.show_breadcrumbs {
            ToolbarItemLocation::PrimaryLeft
        } else {
            ToolbarItemLocation::Hidden
        }
    }

    fn breadcrumbs(&self, variant: &Theme, cx: &AppContext) -> Option<Vec<BreadcrumbText>> {
        let cursor = self.selections.newest_anchor().head();
        let multibuffer = &self.buffer().read(cx);
        let (buffer_id, symbols) =
            multibuffer.symbols_containing(cursor, Some(&variant.syntax()), cx)?;
        let buffer = multibuffer.buffer(buffer_id)?;

        let buffer = buffer.read(cx);
        let filename = buffer
            .snapshot()
            .resolve_file_path(
                cx,
                self.project
                    .as_ref()
                    .map(|project| project.read(cx).visible_worktrees(cx).count() > 1)
                    .unwrap_or_default(),
            )
            .map(|path| path.to_string_lossy().to_string())
            .unwrap_or_else(|| "untitled".to_string());

        let settings = ThemeSettings::get_global(cx);

        let mut breadcrumbs = vec![BreadcrumbText {
            text: filename,
            highlights: None,
            font: Some(settings.buffer_font.clone()),
        }];

        breadcrumbs.extend(symbols.into_iter().map(|symbol| BreadcrumbText {
            text: symbol.text,
            highlights: Some(symbol.highlight_ranges),
            font: Some(settings.buffer_font.clone()),
        }));
        Some(breadcrumbs)
    }

    fn added_to_workspace(&mut self, workspace: &mut Workspace, cx: &mut ViewContext<Self>) {
        let workspace_id = workspace.database_id();
        let item_id = cx.view().item_id().as_u64() as ItemId;
        self.workspace = Some((workspace.weak_handle(), workspace.database_id()));

        fn serialize(
            buffer: Model<Buffer>,
            workspace_id: WorkspaceId,
            item_id: ItemId,
            cx: &mut AppContext,
        ) {
            if let Some(file) = buffer.read(cx).file().and_then(|file| file.as_local()) {
                let path = file.abs_path(cx);

                cx.background_executor()
                    .spawn(async move {
                        DB.save_path(item_id, workspace_id, path.clone())
                            .await
                            .log_err()
                    })
                    .detach();
            }
        }

        if let Some(buffer) = self.buffer().read(cx).as_singleton() {
            serialize(buffer.clone(), workspace_id, item_id, cx);

            cx.subscribe(&buffer, |this, buffer, event, cx| {
                if let Some((_, workspace_id)) = this.workspace.as_ref() {
                    if let language::Event::FileHandleChanged = event {
                        serialize(
                            buffer,
                            *workspace_id,
                            cx.view().item_id().as_u64() as ItemId,
                            cx,
                        );
                    }
                }
            })
            .detach();
        }
    }

    fn serialized_item_kind() -> Option<&'static str> {
        Some("Editor")
    }

    fn to_item_events(event: &EditorEvent, mut f: impl FnMut(ItemEvent)) {
        match event {
            EditorEvent::Closed => f(ItemEvent::CloseItem),

            EditorEvent::Saved | EditorEvent::TitleChanged => {
                f(ItemEvent::UpdateTab);
                f(ItemEvent::UpdateBreadcrumbs);
            }

            EditorEvent::Reparsed => {
                f(ItemEvent::UpdateBreadcrumbs);
            }

            EditorEvent::SelectionsChanged { local } if *local => {
                f(ItemEvent::UpdateBreadcrumbs);
            }

            EditorEvent::DirtyChanged => {
                f(ItemEvent::UpdateTab);
            }

            EditorEvent::BufferEdited => {
                f(ItemEvent::Edit);
                f(ItemEvent::UpdateBreadcrumbs);
            }

            EditorEvent::ExcerptsAdded { .. } | EditorEvent::ExcerptsRemoved { .. } => {
                f(ItemEvent::Edit);
            }

            _ => {}
        }
    }

    fn deserialize(
        project: Model<Project>,
        _workspace: WeakView<Workspace>,
        workspace_id: workspace::WorkspaceId,
        item_id: ItemId,
        cx: &mut ViewContext<Pane>,
    ) -> Task<Result<View<Self>>> {
        let project_item: Result<_> = project.update(cx, |project, cx| {
            // Look up the path with this key associated, create a self with that path
            let path = DB
                .get_path(item_id, workspace_id)?
                .context("No path stored for this editor")?;

            let (worktree, path) = project
                .find_local_worktree(&path, cx)
                .with_context(|| format!("No worktree for path: {path:?}"))?;
            let project_path = ProjectPath {
                worktree_id: worktree.read(cx).id(),
                path: path.into(),
            };

            Ok(project.open_path(project_path, cx))
        });

        project_item
            .map(|project_item| {
                cx.spawn(|pane, mut cx| async move {
                    let (_, project_item) = project_item.await?;
                    let buffer = project_item
                        .downcast::<Buffer>()
                        .map_err(|_| anyhow!("Project item at stored path was not a buffer"))?;
                    pane.update(&mut cx, |_, cx| {
                        cx.new_view(|cx| {
                            let mut editor = Editor::for_buffer(buffer, Some(project), cx);

                            editor.read_scroll_position_from_db(item_id, workspace_id, cx);
                            editor
                        })
                    })
                })
            })
            .unwrap_or_else(|error| Task::ready(Err(error)))
    }
}

impl ProjectItem for Editor {
    type Item = Buffer;

    fn for_project_item(
        project: Model<Project>,
        buffer: Model<Buffer>,
        cx: &mut ViewContext<Self>,
    ) -> Self {
        Self::for_buffer(buffer, Some(project), cx)
    }
}

impl EventEmitter<SearchEvent> for Editor {}

pub(crate) enum BufferSearchHighlights {}
impl SearchableItem for Editor {
    type Match = Range<Anchor>;

    fn clear_matches(&mut self, cx: &mut ViewContext<Self>) {
        self.clear_background_highlights::<BufferSearchHighlights>(cx);
    }

    fn update_matches(&mut self, matches: &[Range<Anchor>], cx: &mut ViewContext<Self>) {
        self.highlight_background::<BufferSearchHighlights>(
            matches,
            |theme| theme.search_match_background,
            cx,
        );
    }

    fn query_suggestion(&mut self, cx: &mut ViewContext<Self>) -> String {
        let setting = EditorSettings::get_global(cx).seed_search_query_from_cursor;
        let snapshot = &self.snapshot(cx).buffer_snapshot;
        let selection = self.selections.newest::<usize>(cx);

        match setting {
            SeedQuerySetting::Never => String::new(),
            SeedQuerySetting::Selection | SeedQuerySetting::Always if !selection.is_empty() => {
                snapshot
                    .text_for_range(selection.start..selection.end)
                    .collect()
            }
            SeedQuerySetting::Selection => String::new(),
            SeedQuerySetting::Always => {
                let (range, kind) = snapshot.surrounding_word(selection.start);
                if kind == Some(CharKind::Word) {
                    let text: String = snapshot.text_for_range(range).collect();
                    if !text.trim().is_empty() {
                        return text;
                    }
                }
                String::new()
            }
        }
    }

    fn activate_match(
        &mut self,
        index: usize,
        matches: &[Range<Anchor>],
        cx: &mut ViewContext<Self>,
    ) {
        self.unfold_ranges([matches[index].clone()], false, true, cx);
        let range = self.range_for_match(&matches[index]);
        self.change_selections(Some(Autoscroll::fit()), cx, |s| {
            s.select_ranges([range]);
        })
    }

    fn select_matches(&mut self, matches: &[Self::Match], cx: &mut ViewContext<Self>) {
        self.unfold_ranges(matches.to_vec(), false, false, cx);
        let mut ranges = Vec::new();
        for m in matches {
            ranges.push(self.range_for_match(&m))
        }
        self.change_selections(None, cx, |s| s.select_ranges(ranges));
    }
    fn replace(
        &mut self,
        identifier: &Self::Match,
        query: &SearchQuery,
        cx: &mut ViewContext<Self>,
    ) {
        let text = self.buffer.read(cx);
        let text = text.snapshot(cx);
        let text = text.text_for_range(identifier.clone()).collect::<Vec<_>>();
        let text: Cow<_> = if text.len() == 1 {
            text.first().cloned().unwrap().into()
        } else {
            let joined_chunks = text.join("");
            joined_chunks.into()
        };

        if let Some(replacement) = query.replacement_for(&text) {
            self.transact(cx, |this, cx| {
                this.edit([(identifier.clone(), Arc::from(&*replacement))], cx);
            });
        }
    }
    fn match_index_for_direction(
        &mut self,
        matches: &[Range<Anchor>],
        current_index: usize,
        direction: Direction,
        count: usize,
        cx: &mut ViewContext<Self>,
    ) -> usize {
        let buffer = self.buffer().read(cx).snapshot(cx);
        let current_index_position = if self.selections.disjoint_anchors().len() == 1 {
            self.selections.newest_anchor().head()
        } else {
            matches[current_index].start
        };

        let mut count = count % matches.len();
        if count == 0 {
            return current_index;
        }
        match direction {
            Direction::Next => {
                if matches[current_index]
                    .start
                    .cmp(&current_index_position, &buffer)
                    .is_gt()
                {
                    count = count - 1
                }

                (current_index + count) % matches.len()
            }
            Direction::Prev => {
                if matches[current_index]
                    .end
                    .cmp(&current_index_position, &buffer)
                    .is_lt()
                {
                    count = count - 1;
                }

                if current_index >= count {
                    current_index - count
                } else {
                    matches.len() - (count - current_index)
                }
            }
        }
    }

    fn find_matches(
        &mut self,
        query: Arc<project::search::SearchQuery>,
        cx: &mut ViewContext<Self>,
    ) -> Task<Vec<Range<Anchor>>> {
        let buffer = self.buffer().read(cx).snapshot(cx);
        cx.background_executor().spawn(async move {
            let mut ranges = Vec::new();
            if let Some((_, _, excerpt_buffer)) = buffer.as_singleton() {
                ranges.extend(
                    query
                        .search(excerpt_buffer, None)
                        .await
                        .into_iter()
                        .map(|range| {
                            buffer.anchor_after(range.start)..buffer.anchor_before(range.end)
                        }),
                );
            } else {
                for excerpt in buffer.excerpt_boundaries_in_range(0..buffer.len()) {
                    let excerpt_range = excerpt.range.context.to_offset(&excerpt.buffer);
                    ranges.extend(
                        query
                            .search(&excerpt.buffer, Some(excerpt_range.clone()))
                            .await
                            .into_iter()
                            .map(|range| {
                                let start = excerpt
                                    .buffer
                                    .anchor_after(excerpt_range.start + range.start);
                                let end = excerpt
                                    .buffer
                                    .anchor_before(excerpt_range.start + range.end);
                                buffer.anchor_in_excerpt(excerpt.id, start).unwrap()
                                    ..buffer.anchor_in_excerpt(excerpt.id, end).unwrap()
                            }),
                    );
                }
            }
            ranges
        })
    }

    fn active_match_index(
        &mut self,
        matches: &[Range<Anchor>],
        cx: &mut ViewContext<Self>,
    ) -> Option<usize> {
        active_match_index(
            matches,
            &self.selections.newest_anchor().head(),
            &self.buffer().read(cx).snapshot(cx),
        )
    }

    fn search_bar_visibility_changed(&mut self, _visible: bool, _cx: &mut ViewContext<Self>) {
        self.expect_bounds_change = self.last_bounds;
    }
}

pub fn active_match_index(
    ranges: &[Range<Anchor>],
    cursor: &Anchor,
    buffer: &MultiBufferSnapshot,
) -> Option<usize> {
    if ranges.is_empty() {
        None
    } else {
        match ranges.binary_search_by(|probe| {
            if probe.end.cmp(cursor, buffer).is_lt() {
                Ordering::Less
            } else if probe.start.cmp(cursor, buffer).is_gt() {
                Ordering::Greater
            } else {
                Ordering::Equal
            }
        }) {
            Ok(i) | Err(i) => Some(cmp::min(i, ranges.len() - 1)),
        }
    }
}

pub fn entry_label_color(selected: bool) -> Color {
    if selected {
        Color::Default
    } else {
        Color::Muted
    }
}

pub fn entry_git_aware_label_color(
    git_status: Option<GitFileStatus>,
    ignored: bool,
    selected: bool,
) -> Color {
    if ignored {
        Color::Ignored
    } else {
        match git_status {
            Some(GitFileStatus::Added) => Color::Created,
            Some(GitFileStatus::Modified) => Color::Modified,
            Some(GitFileStatus::Conflict) => Color::Conflict,
            None => entry_label_color(selected),
        }
    }
}

fn path_for_buffer<'a>(
    buffer: &Model<MultiBuffer>,
    height: usize,
    include_filename: bool,
    cx: &'a AppContext,
) -> Option<Cow<'a, Path>> {
    let file = buffer.read(cx).as_singleton()?.read(cx).file()?;
    path_for_file(file.as_ref(), height, include_filename, cx)
}

fn path_for_file<'a>(
    file: &'a dyn language::File,
    mut height: usize,
    include_filename: bool,
    cx: &'a AppContext,
) -> Option<Cow<'a, Path>> {
    // Ensure we always render at least the filename.
    height += 1;

    let mut prefix = file.path().as_ref();
    while height > 0 {
        if let Some(parent) = prefix.parent() {
            prefix = parent;
            height -= 1;
        } else {
            break;
        }
    }

    // Here we could have just always used `full_path`, but that is very
    // allocation-heavy and so we try to use a `Cow<Path>` if we haven't
    // traversed all the way up to the worktree's root.
    if height > 0 {
        let full_path = file.full_path(cx);
        if include_filename {
            Some(full_path.into())
        } else {
            Some(full_path.parent()?.to_path_buf().into())
        }
    } else {
        let mut path = file.path().strip_prefix(prefix).ok()?;
        if !include_filename {
            path = path.parent()?;
        }
        Some(path.into())
    }
}

#[cfg(test)]
mod tests {
    use super::*;
    use gpui::AppContext;
    use language::TestFile;
    use std::path::Path;

    #[gpui::test]
    fn test_path_for_file(cx: &mut AppContext) {
        let file = TestFile {
            path: Path::new("").into(),
            root_name: String::new(),
        };
        assert_eq!(path_for_file(&file, 0, false, cx), None);
    }
}<|MERGE_RESOLUTION|>--- conflicted
+++ resolved
@@ -19,11 +19,7 @@
 use project::{search::SearchQuery, FormatTrigger, Item as _, Project, ProjectPath};
 use rpc::proto::{self, update_view, PeerId};
 use settings::Settings;
-<<<<<<< HEAD
-use workspace::item::{TabBarPlacement, TabsSettings};
-=======
-use workspace::item::{ItemSettings, TabContentParams};
->>>>>>> 3289188e
+use workspace::item::{TabBarPlacement, TabContentParams, TabsSettings};
 
 use std::{
     borrow::Cow,
@@ -598,13 +594,8 @@
         Some(path.to_string_lossy().to_string().into())
     }
 
-<<<<<<< HEAD
-    fn tab_content(&self, detail: Option<usize>, selected: bool, cx: &WindowContext) -> AnyElement {
+    fn tab_content(&self, params: TabContentParams, cx: &WindowContext) -> AnyElement {
         let label_color = if TabsSettings::get_global(cx).git_status {
-=======
-    fn tab_content(&self, params: TabContentParams, cx: &WindowContext) -> AnyElement {
-        let label_color = if ItemSettings::get_global(cx).git_status {
->>>>>>> 3289188e
             self.buffer()
                 .read(cx)
                 .as_singleton()
