<<<<<<< HEAD
use std::time::Duration;
=======
use std::mem;
>>>>>>> 10dfa36c

use anyhow::{Result, anyhow, bail};
use futures::{AsyncBufReadExt, AsyncReadExt, StreamExt, io::BufReader, stream::BoxStream};
use http_client::{AsyncBody, HttpClient, Method, Request as HttpRequest};
use serde::{Deserialize, Deserializer, Serialize, Serializer};
<<<<<<< HEAD
use time::OffsetDateTime;
=======
>>>>>>> 10dfa36c

pub const API_URL: &str = "https://generativelanguage.googleapis.com";

pub async fn stream_generate_content(
    client: &dyn HttpClient,
    api_url: &str,
    api_key: &str,
    mut request: GenerateContentRequest,
) -> Result<BoxStream<'static, Result<GenerateContentResponse>>> {
    validate_generate_content_request(&request)?;

    // The `model` field is emptied as it is provided as a path parameter.
    let model_id = mem::take(&mut request.model.model_id);

    let uri =
        format!("{api_url}/v1beta/models/{model_id}:streamGenerateContent?alt=sse&key={api_key}",);

    let request_builder = HttpRequest::builder()
        .method(Method::POST)
        .uri(uri)
        .header("Content-Type", "application/json");

    let request = request_builder.body(AsyncBody::from(serde_json::to_string(&request)?))?;
    let mut response = client.send(request).await?;
    if response.status().is_success() {
        let reader = BufReader::new(response.into_body());
        Ok(reader
            .lines()
            .filter_map(|line| async move {
                match line {
                    Ok(line) => {
                        if let Some(line) = line.strip_prefix("data: ") {
                            match serde_json::from_str(line) {
                                Ok(response) => Some(Ok(response)),
                                Err(error) => Some(Err(anyhow!(format!(
                                    "Error parsing JSON: {:?}\n{:?}",
                                    error, line
                                )))),
                            }
                        } else {
                            None
                        }
                    }
                    Err(error) => Some(Err(anyhow!(error))),
                }
            })
            .boxed())
    } else {
        let mut text = String::new();
        response.body_mut().read_to_string(&mut text).await?;
        Err(anyhow!(
            "error during Gemini content generation, status code: {:?}, body: {}",
            response.status(),
            text
        ))
    }
}

pub async fn count_tokens(
    client: &dyn HttpClient,
    api_url: &str,
    api_key: &str,
    request: CountTokensRequest,
) -> Result<CountTokensResponse> {
    validate_generate_content_request(&request.generate_content_request)?;

    let uri = format!(
        "{api_url}/v1beta/models/{model_id}:countTokens?key={api_key}",
        model_id = &request.generate_content_request.model.model_id,
    );

    let request = serde_json::to_string(&request)?;
    let request_builder = HttpRequest::builder()
        .method(Method::POST)
        .uri(&uri)
        .header("Content-Type", "application/json");
    let http_request = request_builder.body(AsyncBody::from(request))?;

    let mut response = client.send(http_request).await?;
    let mut text = String::new();
    response.body_mut().read_to_string(&mut text).await?;
    if response.status().is_success() {
        Ok(serde_json::from_str::<CountTokensResponse>(&text)?)
    } else {
        Err(anyhow!(
            "error during Gemini token counting, status code: {:?}, body: {}",
            response.status(),
            text
        ))
    }
}

pub async fn create_cache(
    client: &dyn HttpClient,
    api_url: &str,
    api_key: &str,
    request: CreateCacheRequest,
) -> Result<CreateCacheResponse> {
    if let Some(user_content) = request
        .contents
        .iter()
        .find(|content| content.role == Role::User)
    {
        if user_content.parts.is_empty() {
            bail!("User content must contain at least one part");
        }
    }
    let uri = format!("{api_url}/v1beta/cachedContents?key={api_key}");
    let request_builder = HttpRequest::builder()
        .method(Method::POST)
        .uri(uri)
        .header("Content-Type", "application/json");

    let http_request = request_builder.body(AsyncBody::from(serde_json::to_string(&request)?))?;
    let mut response = client.send(http_request).await?;
    let mut text = String::new();
    response.body_mut().read_to_string(&mut text).await?;
    if response.status().is_success() {
        Ok(serde_json::from_str::<CreateCacheResponse>(&text)?)
    } else {
        Err(anyhow!(
            "error during Gemini cache creation, status code: {:?}, body: {}",
            response.status(),
            text
        ))
    }
}

pub async fn update_cache(
    client: &dyn HttpClient,
    api_url: &str,
    api_key: &str,
    cache_name: &CacheName,
    request: UpdateCacheRequest,
) -> Result<UpdateCacheResponse> {
    let uri = format!(
        "{api_url}/v1beta/cachedContents/{}?key={api_key}",
        &cache_name.0
    );
    let request_builder = HttpRequest::builder()
        .method(Method::PATCH)
        .uri(uri)
        .header("Content-Type", "application/json");

    let http_request = request_builder.body(AsyncBody::from(serde_json::to_string(&request)?))?;
    let mut response = client.send(http_request).await?;
    let mut text = String::new();
    response.body_mut().read_to_string(&mut text).await?;
    if response.status().is_success() {
        Ok(serde_json::from_str::<UpdateCacheResponse>(&text)?)
    } else {
        Err(anyhow!(
            "error during Gemini cache update, status code: {:?}, body: {}",
            response.status(),
            text
        ))
    }
}

pub fn validate_generate_content_request(request: &GenerateContentRequest) -> Result<()> {
    if request.model.is_empty() {
        bail!("Model must be specified");
    }

    if request.contents.is_empty() {
        bail!("Request must contain at least one content item");
    }

    if let Some(user_content) = request
        .contents
        .iter()
        .find(|content| content.role == Role::User)
    {
        if user_content.parts.is_empty() {
            bail!("User content must contain at least one part");
        }
    }

    Ok(())
}

#[derive(Debug, Serialize, Deserialize)]
pub enum Task {
    #[serde(rename = "generateContent")]
    GenerateContent,
    #[serde(rename = "streamGenerateContent")]
    StreamGenerateContent,
    #[serde(rename = "countTokens")]
    CountTokens,
    #[serde(rename = "embedContent")]
    EmbedContent,
    #[serde(rename = "batchEmbedContents")]
    BatchEmbedContents,
}

#[derive(Debug, Serialize, Deserialize)]
#[serde(rename_all = "camelCase")]
pub struct GenerateContentRequest {
    #[serde(default, skip_serializing_if = "ModelName::is_empty")]
    pub model: ModelName,
    pub contents: Vec<Content>,
    #[serde(skip_serializing_if = "Option::is_none")]
    pub system_instruction: Option<SystemInstruction>,
    #[serde(skip_serializing_if = "Option::is_none")]
    pub generation_config: Option<GenerationConfig>,
    #[serde(skip_serializing_if = "Option::is_none")]
    pub safety_settings: Option<Vec<SafetySetting>>,
    #[serde(skip_serializing_if = "Option::is_none")]
    pub tools: Option<Vec<Tool>>,
    #[serde(skip_serializing_if = "Option::is_none")]
    pub tool_config: Option<ToolConfig>,
}

#[derive(Debug, Serialize, Deserialize)]
#[serde(rename_all = "camelCase")]
pub struct GenerateContentResponse {
    #[serde(skip_serializing_if = "Option::is_none")]
    pub candidates: Option<Vec<GenerateContentCandidate>>,
    #[serde(skip_serializing_if = "Option::is_none")]
    pub prompt_feedback: Option<PromptFeedback>,
    #[serde(skip_serializing_if = "Option::is_none")]
    pub usage_metadata: Option<UsageMetadata>,
}

#[derive(Debug, Serialize, Deserialize)]
#[serde(rename_all = "camelCase")]
pub struct GenerateContentCandidate {
    #[serde(skip_serializing_if = "Option::is_none")]
    pub index: Option<usize>,
    pub content: Content,
    #[serde(skip_serializing_if = "Option::is_none")]
    pub finish_reason: Option<String>,
    #[serde(skip_serializing_if = "Option::is_none")]
    pub finish_message: Option<String>,
    #[serde(skip_serializing_if = "Option::is_none")]
    pub safety_ratings: Option<Vec<SafetyRating>>,
    #[serde(skip_serializing_if = "Option::is_none")]
    pub citation_metadata: Option<CitationMetadata>,
}

#[derive(Debug, Serialize, Deserialize)]
#[serde(rename_all = "camelCase")]
pub struct Content {
    #[serde(default)]
    pub parts: Vec<Part>,
    pub role: Role,
}

#[derive(Debug, Serialize, Deserialize)]
#[serde(rename_all = "camelCase")]
pub struct SystemInstruction {
    pub parts: Vec<Part>,
}

#[derive(Debug, Copy, Clone, PartialEq, Deserialize, Serialize)]
#[serde(rename_all = "camelCase")]
pub enum Role {
    User,
    Model,
}

#[derive(Debug, Serialize, Deserialize)]
#[serde(untagged)]
pub enum Part {
    TextPart(TextPart),
    InlineDataPart(InlineDataPart),
    FunctionCallPart(FunctionCallPart),
    FunctionResponsePart(FunctionResponsePart),
}

#[derive(Debug, Serialize, Deserialize)]
#[serde(rename_all = "camelCase")]
pub struct TextPart {
    pub text: String,
}

#[derive(Debug, Serialize, Deserialize)]
#[serde(rename_all = "camelCase")]
pub struct InlineDataPart {
    pub inline_data: GenerativeContentBlob,
}

#[derive(Debug, Serialize, Deserialize)]
#[serde(rename_all = "camelCase")]
pub struct GenerativeContentBlob {
    pub mime_type: String,
    pub data: String,
}

#[derive(Debug, Serialize, Deserialize)]
#[serde(rename_all = "camelCase")]
pub struct FunctionCallPart {
    pub function_call: FunctionCall,
}

#[derive(Debug, Serialize, Deserialize)]
#[serde(rename_all = "camelCase")]
pub struct FunctionResponsePart {
    pub function_response: FunctionResponse,
}

#[derive(Debug, Serialize, Deserialize)]
#[serde(rename_all = "camelCase")]
pub struct CitationSource {
    #[serde(skip_serializing_if = "Option::is_none")]
    pub start_index: Option<usize>,
    #[serde(skip_serializing_if = "Option::is_none")]
    pub end_index: Option<usize>,
    #[serde(skip_serializing_if = "Option::is_none")]
    pub uri: Option<String>,
    #[serde(skip_serializing_if = "Option::is_none")]
    pub license: Option<String>,
}

#[derive(Debug, Serialize, Deserialize)]
#[serde(rename_all = "camelCase")]
pub struct CitationMetadata {
    pub citation_sources: Vec<CitationSource>,
}

#[derive(Debug, Serialize, Deserialize)]
#[serde(rename_all = "camelCase")]
pub struct PromptFeedback {
    #[serde(skip_serializing_if = "Option::is_none")]
    pub block_reason: Option<String>,
    pub safety_ratings: Vec<SafetyRating>,
    #[serde(skip_serializing_if = "Option::is_none")]
    pub block_reason_message: Option<String>,
}

#[derive(Debug, Serialize, Deserialize, Default)]
#[serde(rename_all = "camelCase")]
pub struct UsageMetadata {
    #[serde(skip_serializing_if = "Option::is_none")]
    pub prompt_token_count: Option<usize>,
    #[serde(skip_serializing_if = "Option::is_none")]
    pub cached_content_token_count: Option<usize>,
    #[serde(skip_serializing_if = "Option::is_none")]
    pub candidates_token_count: Option<usize>,
    #[serde(skip_serializing_if = "Option::is_none")]
    pub tool_use_prompt_token_count: Option<usize>,
    #[serde(skip_serializing_if = "Option::is_none")]
    pub thoughts_token_count: Option<usize>,
    #[serde(skip_serializing_if = "Option::is_none")]
    pub total_token_count: Option<usize>,
}

#[derive(Debug, Deserialize, Serialize)]
#[serde(rename_all = "camelCase")]
pub struct GenerationConfig {
    #[serde(skip_serializing_if = "Option::is_none")]
    pub candidate_count: Option<usize>,
    #[serde(skip_serializing_if = "Option::is_none")]
    pub stop_sequences: Option<Vec<String>>,
    #[serde(skip_serializing_if = "Option::is_none")]
    pub max_output_tokens: Option<usize>,
    #[serde(skip_serializing_if = "Option::is_none")]
    pub temperature: Option<f64>,
    #[serde(skip_serializing_if = "Option::is_none")]
    pub top_p: Option<f64>,
    #[serde(skip_serializing_if = "Option::is_none")]
    pub top_k: Option<usize>,
}

#[derive(Debug, Serialize, Deserialize)]
#[serde(rename_all = "camelCase")]
pub struct SafetySetting {
    pub category: HarmCategory,
    pub threshold: HarmBlockThreshold,
}

#[derive(Debug, Serialize, Deserialize)]
pub enum HarmCategory {
    #[serde(rename = "HARM_CATEGORY_UNSPECIFIED")]
    Unspecified,
    #[serde(rename = "HARM_CATEGORY_DEROGATORY")]
    Derogatory,
    #[serde(rename = "HARM_CATEGORY_TOXICITY")]
    Toxicity,
    #[serde(rename = "HARM_CATEGORY_VIOLENCE")]
    Violence,
    #[serde(rename = "HARM_CATEGORY_SEXUAL")]
    Sexual,
    #[serde(rename = "HARM_CATEGORY_MEDICAL")]
    Medical,
    #[serde(rename = "HARM_CATEGORY_DANGEROUS")]
    Dangerous,
    #[serde(rename = "HARM_CATEGORY_HARASSMENT")]
    Harassment,
    #[serde(rename = "HARM_CATEGORY_HATE_SPEECH")]
    HateSpeech,
    #[serde(rename = "HARM_CATEGORY_SEXUALLY_EXPLICIT")]
    SexuallyExplicit,
    #[serde(rename = "HARM_CATEGORY_DANGEROUS_CONTENT")]
    DangerousContent,
}

#[derive(Debug, Serialize, Deserialize)]
#[serde(rename_all = "SCREAMING_SNAKE_CASE")]
pub enum HarmBlockThreshold {
    #[serde(rename = "HARM_BLOCK_THRESHOLD_UNSPECIFIED")]
    Unspecified,
    BlockLowAndAbove,
    BlockMediumAndAbove,
    BlockOnlyHigh,
    BlockNone,
}

#[derive(Debug, Serialize, Deserialize)]
#[serde(rename_all = "SCREAMING_SNAKE_CASE")]
pub enum HarmProbability {
    #[serde(rename = "HARM_PROBABILITY_UNSPECIFIED")]
    Unspecified,
    Negligible,
    Low,
    Medium,
    High,
}

#[derive(Debug, Serialize, Deserialize)]
#[serde(rename_all = "camelCase")]
pub struct SafetyRating {
    pub category: HarmCategory,
    pub probability: HarmProbability,
}

#[derive(Debug, Serialize, Deserialize)]
#[serde(rename_all = "camelCase")]
pub struct CountTokensRequest {
    pub generate_content_request: GenerateContentRequest,
}

#[derive(Debug, Serialize, Deserialize)]
#[serde(rename_all = "camelCase")]
pub struct CountTokensResponse {
    pub total_tokens: usize,
}

#[derive(Debug, Serialize, Deserialize)]
pub struct FunctionCall {
    pub name: String,
    pub args: serde_json::Value,
}

#[derive(Debug, Serialize, Deserialize)]
pub struct FunctionResponse {
    pub name: String,
    pub response: serde_json::Value,
}

#[derive(Debug, Serialize, Deserialize)]
#[serde(rename_all = "camelCase")]
pub struct Tool {
    pub function_declarations: Vec<FunctionDeclaration>,
}

#[derive(Debug, Serialize, Deserialize)]
#[serde(rename_all = "camelCase")]
pub struct ToolConfig {
    pub function_calling_config: FunctionCallingConfig,
}

#[derive(Debug, Serialize, Deserialize)]
#[serde(rename_all = "camelCase")]
pub struct FunctionCallingConfig {
    pub mode: FunctionCallingMode,
    #[serde(skip_serializing_if = "Option::is_none")]
    pub allowed_function_names: Option<Vec<String>>,
}

#[derive(Debug, Serialize, Deserialize)]
#[serde(rename_all = "lowercase")]
pub enum FunctionCallingMode {
    Auto,
    Any,
    None,
}

#[derive(Debug, Serialize, Deserialize)]
pub struct FunctionDeclaration {
    pub name: String,
    pub description: String,
    pub parameters: serde_json::Value,
}

<<<<<<< HEAD
#[derive(Debug, Serialize, Deserialize)]
#[serde(rename_all = "camelCase")]
pub struct CreateCacheRequest {
    #[serde(
        serialize_with = "serialize_duration",
        deserialize_with = "deserialize_duration"
    )]
    pub ttl: Duration,
    pub model: String,
    pub contents: Vec<Content>,
    #[serde(skip_serializing_if = "Option::is_none")]
    pub system_instruction: Option<Content>,
    #[serde(skip_serializing_if = "Vec::is_empty")]
    pub tools: Vec<Tool>,
    #[serde(skip_serializing_if = "Option::is_none")]
    pub tool_config: Option<ToolConfig>,
    // Other fields that could be provided:
    //
    // name: The resource name referring to the cached content. Format: cachedContents/{id}
    // display_name: user-generated meaningful display name of the cached content. Maximum 128 Unicode characters.
}

#[derive(Debug, Serialize, Deserialize)]
#[serde(rename_all = "camelCase")]
pub struct CreateCacheResponse {
    pub name: CacheName,
    #[serde(
        serialize_with = "time::serde::rfc3339::serialize",
        deserialize_with = "time::serde::rfc3339::deserialize"
    )]
    pub expire_time: OffsetDateTime,
    pub usage_metadata: UsageMetadata,
    // Other fields that could be provided:
    //
    // create_time: Creation time of the cache entry.
    // update_time: When the cache entry was last updated in UTC time.
    // usage_metadata: Metadata on the usage of the cached content.
}

#[derive(Debug, Serialize, Deserialize)]
#[serde(rename_all = "camelCase")]
pub struct UpdateCacheRequest {
    #[serde(
        serialize_with = "serialize_duration",
        deserialize_with = "deserialize_duration"
    )]
    pub ttl: Duration,
}

#[derive(Debug, Serialize, Deserialize)]
#[serde(rename_all = "camelCase")]
pub struct UpdateCacheResponse {
    #[serde(
        serialize_with = "time::serde::rfc3339::serialize",
        deserialize_with = "time::serde::rfc3339::deserialize"
    )]
    pub expire_time: OffsetDateTime,
}

#[derive(Debug)]
pub struct CacheName(String);

const CACHE_NAME_PREFIX: &str = "cachedContents/";

impl Serialize for CacheName {
=======
#[derive(Debug, Default)]
pub struct ModelName {
    pub model_id: String,
}

impl ModelName {
    pub fn is_empty(&self) -> bool {
        self.model_id.is_empty()
    }
}

const MODEL_NAME_PREFIX: &str = "models/";

impl Serialize for ModelName {
>>>>>>> 10dfa36c
    fn serialize<S>(&self, serializer: S) -> Result<S::Ok, S::Error>
    where
        S: Serializer,
    {
<<<<<<< HEAD
        serializer.serialize_str(&format!("{CACHE_NAME_PREFIX}{}", &self.0))
    }
}

impl<'de> Deserialize<'de> for CacheName {
=======
        serializer.serialize_str(&format!("{MODEL_NAME_PREFIX}{}", &self.model_id))
    }
}

impl<'de> Deserialize<'de> for ModelName {
>>>>>>> 10dfa36c
    fn deserialize<D>(deserializer: D) -> Result<Self, D::Error>
    where
        D: Deserializer<'de>,
    {
        let string = String::deserialize(deserializer)?;
<<<<<<< HEAD
        if let Some(name) = string.strip_prefix(CACHE_NAME_PREFIX) {
            Ok(CacheName(name.to_string()))
        } else {
            return Err(serde::de::Error::custom(format!(
                "Expected cache name to begin with {}, got: {}",
                CACHE_NAME_PREFIX, string
            )));
        }
    }
}

/// Serializes a Duration as a string in the format "X.Ys" where X is the whole seconds
/// and Y is up to 9 decimal places of fractional seconds.
pub fn serialize_duration<S>(duration: &Duration, serializer: S) -> Result<S::Ok, S::Error>
where
    S: Serializer,
{
    let secs = duration.as_secs();
    let nanos = duration.subsec_nanos();

    // Format with only the necessary decimal places (up to 9)
    let formatted = if nanos == 0 {
        format!("{}s", secs)
    } else {
        // Remove trailing zeros from nanos
        let mut nanos_str = format!("{:09}", nanos);
        while nanos_str.ends_with('0') && nanos_str.len() > 1 {
            nanos_str.pop();
        }
        format!("{}.{}s", secs, nanos_str)
    };

    serializer.serialize_str(&formatted)
}

pub fn deserialize_duration<'de, D>(deserializer: D) -> Result<Duration, D::Error>
where
    D: Deserializer<'de>,
{
    let duration_str = String::deserialize(deserializer)?;

    let Some(num_part) = duration_str.strip_suffix('s') else {
        return Err(serde::de::Error::custom(format!(
            "Duration must end with 's', got: {}",
            duration_str
        )));
    };

    // Check if the string contains a decimal point
    if let Some(decimal_ix) = num_part.find('.') {
        let secs_part = &num_part[0..decimal_ix];
        let frac_len = (num_part.len() - (decimal_ix + 1)).min(9);
        let frac_start_ix = decimal_ix + 1;
        let frac_end_ix = frac_start_ix + frac_len;
        let frac_part = &num_part[frac_start_ix..frac_end_ix];

        let secs = u64::from_str_radix(secs_part, 10).map_err(|e| {
            serde::de::Error::custom(format!(
                "Invalid seconds in duration: {}. Error: {}",
                duration_str, e
            ))
        })?;

        let frac_number = frac_part.parse::<u32>().map_err(|e| {
            serde::de::Error::custom(format!(
                "Invalid fractional seconds in duration: {}. Error: {}",
                duration_str, e
            ))
        })?;

        let nanos = frac_number * 10u32.pow(9 - frac_len as u32);

        Ok(Duration::new(secs, nanos))
    } else {
        // No decimal point, just whole seconds
        let secs = u64::from_str_radix(num_part, 10).map_err(|e| {
            serde::de::Error::custom(format!(
                "Invalid duration format: {}. Error: {}",
                duration_str, e
            ))
        })?;

        Ok(Duration::new(secs, 0))
    }
}

=======
        if let Some(id) = string.strip_prefix(MODEL_NAME_PREFIX) {
            Ok(Self {
                model_id: id.to_string(),
            })
        } else {
            return Err(serde::de::Error::custom(format!(
                "Expected model name to begin with {}, got: {}",
                MODEL_NAME_PREFIX, string
            )));
        }
    }
}

>>>>>>> 10dfa36c
#[cfg_attr(feature = "schemars", derive(schemars::JsonSchema))]
#[derive(Clone, Default, Debug, Deserialize, Serialize, PartialEq, Eq, strum::EnumIter)]
pub enum Model {
    #[serde(rename = "gemini-1.5-pro")]
    Gemini15Pro,
    #[serde(rename = "gemini-1.5-flash")]
    Gemini15Flash,
    /// Note: replaced by `gemini-2.5-pro-exp-03-25` (continues to work in API).
    #[serde(rename = "gemini-2.0-pro-exp")]
    Gemini20Pro,
    #[serde(rename = "gemini-2.0-flash")]
    #[default]
    Gemini20Flash,
    /// Note: replaced by `gemini-2.5-flash-preview-04-17` (continues to work in API).
    #[serde(rename = "gemini-2.0-flash-thinking-exp")]
    Gemini20FlashThinking,
    /// Note: replaced by `gemini-2.0-flash-lite` (continues to work in API).
    #[serde(rename = "gemini-2.0-flash-lite-preview")]
    Gemini20FlashLite,
    #[serde(rename = "gemini-2.5-pro-exp-03-25")]
    Gemini25ProExp0325,
    #[serde(rename = "gemini-2.5-pro-preview-03-25")]
    Gemini25ProPreview0325,
    #[serde(rename = "gemini-2.5-flash-preview-04-17")]
    Gemini25FlashPreview0417,
    #[serde(rename = "custom")]
    Custom {
        name: String,
        /// The name displayed in the UI, such as in the assistant panel model dropdown menu.
        display_name: Option<String>,
        max_tokens: usize,
        caching: bool,
    },
}

impl Model {
    pub fn default_fast() -> Model {
        Model::Gemini15Flash
    }

    pub fn id(&self) -> &str {
        match self {
            Model::Gemini15Pro => "gemini-1.5-pro",
            Model::Gemini15Flash => "gemini-1.5-flash",
            Model::Gemini20Pro => "gemini-2.0-pro-exp",
            Model::Gemini20Flash => "gemini-2.0-flash",
            Model::Gemini20FlashThinking => "gemini-2.0-flash-thinking-exp",
            Model::Gemini20FlashLite => "gemini-2.0-flash-lite-preview",
            Model::Gemini25ProExp0325 => "gemini-2.5-pro-exp-03-25",
            Model::Gemini25ProPreview0325 => "gemini-2.5-pro-preview-03-25",
            Model::Gemini25FlashPreview0417 => "gemini-2.5-flash-preview-04-17",
            Model::Custom { name, .. } => name,
        }
    }

    pub fn display_name(&self) -> &str {
        match self {
            Model::Gemini15Pro => "Gemini 1.5 Pro",
            Model::Gemini15Flash => "Gemini 1.5 Flash",
            Model::Gemini20Pro => "Gemini 2.0 Pro",
            Model::Gemini20Flash => "Gemini 2.0 Flash",
            Model::Gemini20FlashThinking => "Gemini 2.0 Flash Thinking",
            Model::Gemini20FlashLite => "Gemini 2.0 Flash Lite",
            Model::Gemini25ProExp0325 => "Gemini 2.5 Pro Exp",
            Model::Gemini25ProPreview0325 => "Gemini 2.5 Pro Preview",
            Model::Gemini25FlashPreview0417 => "Gemini 2.5 Flash Preview",
            Self::Custom {
                name, display_name, ..
            } => display_name.as_ref().unwrap_or(name),
        }
    }

    pub fn max_token_count(&self) -> usize {
        const ONE_MILLION: usize = 1_048_576;
        const TWO_MILLION: usize = 2_097_152;
        match self {
            Model::Gemini15Pro => TWO_MILLION,
            Model::Gemini15Flash => ONE_MILLION,
            Model::Gemini20Pro => TWO_MILLION,
            Model::Gemini20Flash => ONE_MILLION,
            Model::Gemini20FlashThinking => ONE_MILLION,
            Model::Gemini20FlashLite => ONE_MILLION,
            Model::Gemini25ProExp0325 => ONE_MILLION,
            Model::Gemini25ProPreview0325 => ONE_MILLION,
            Model::Gemini25FlashPreview0417 => ONE_MILLION,
            Model::Custom { max_tokens, .. } => *max_tokens,
        }
    }

    // todo! From a blog post:
    //
    // > Context caching only works with stable models with fixed versions. (Think
    // “gemini-1.5-pro-001”, not just “gemini-1.5-pro”).
    //
    // Is this still true?
    pub fn caching(&self) -> bool {
        match self {
            Model::Gemini15Pro => true,
            Model::Gemini15Flash => true,
            Model::Gemini20Pro => true,
            Model::Gemini20Flash => true,
            // TODO: Check again whether this now supports caching (note it's replaced by
            // Gemini25FlashPreview0417).
            Model::Gemini20FlashThinking => false,
            // todo! https://ai.google.dev/gemini-api/docs/pricing#gemini-2.0-flash-lite says "Not
            // available" for this, but
            // https://ai.google.dev/gemini-api/docs/models#gemini-2.0-flash-lite says caching is
            // supported.
            Model::Gemini20FlashLite => true,
            Model::Gemini25ProExp0325 => true,
            Model::Gemini25ProPreview0325 => true,
            // TODO: Check again whether this now supports caching
            // (https://ai.google.dev/gemini-api/docs/pricing says "Coming soon!")
            Model::Gemini25FlashPreview0417 => false,
            Model::Custom { caching, .. } => *caching,
        }
    }
}

impl std::fmt::Display for Model {
    fn fmt(&self, f: &mut std::fmt::Formatter<'_>) -> std::fmt::Result {
        write!(f, "{}", self.id())
    }
}

#[cfg(test)]
mod tests {
    use super::*;

    #[test]
    fn test_duration_serialization() {
        #[derive(Debug, Deserialize, Serialize, PartialEq, Eq)]
        struct Example {
            #[serde(
                serialize_with = "serialize_duration",
                deserialize_with = "deserialize_duration"
            )]
            duration: Duration,
        }

        let example = Example {
            duration: Duration::from_secs(5),
        };
        let serialized = serde_json::to_string(&example).unwrap();
        let deserialized: Example = serde_json::from_str(&serialized).unwrap();
        assert_eq!(serialized, r#"{"duration":"5s"}"#);
        assert_eq!(deserialized, example);

        let example = Example {
            duration: Duration::from_millis(5534),
        };
        let serialized = serde_json::to_string(&example).unwrap();
        let deserialized: Example = serde_json::from_str(&serialized).unwrap();
        assert_eq!(serialized, r#"{"duration":"5.534s"}"#);
        assert_eq!(deserialized, example);

        let example = Example {
            duration: Duration::from_nanos(12345678900),
        };
        let serialized = serde_json::to_string(&example).unwrap();
        let deserialized: Example = serde_json::from_str(&serialized).unwrap();
        assert_eq!(serialized, r#"{"duration":"12.3456789s"}"#);
        assert_eq!(deserialized, example);

        // Deserializer doesn't panic for too many fractional digits
        let deserialized: Example =
            serde_json::from_str(r#"{"duration":"5.12345678905s"}"#).unwrap();
        assert_eq!(
            deserialized,
            Example {
                duration: Duration::from_nanos(5123456789)
            }
        );
    }
}<|MERGE_RESOLUTION|>--- conflicted
+++ resolved
@@ -1,17 +1,11 @@
-<<<<<<< HEAD
 use std::time::Duration;
-=======
 use std::mem;
->>>>>>> 10dfa36c
 
 use anyhow::{Result, anyhow, bail};
 use futures::{AsyncBufReadExt, AsyncReadExt, StreamExt, io::BufReader, stream::BoxStream};
 use http_client::{AsyncBody, HttpClient, Method, Request as HttpRequest};
 use serde::{Deserialize, Deserializer, Serialize, Serializer};
-<<<<<<< HEAD
 use time::OffsetDateTime;
-=======
->>>>>>> 10dfa36c
 
 pub const API_URL: &str = "https://generativelanguage.googleapis.com";
 
@@ -497,7 +491,6 @@
     pub parameters: serde_json::Value,
 }
 
-<<<<<<< HEAD
 #[derive(Debug, Serialize, Deserialize)]
 #[serde(rename_all = "camelCase")]
 pub struct CreateCacheRequest {
@@ -556,58 +549,72 @@
     )]
     pub expire_time: OffsetDateTime,
 }
-
-#[derive(Debug)]
-pub struct CacheName(String);
-
-const CACHE_NAME_PREFIX: &str = "cachedContents/";
-
-impl Serialize for CacheName {
-=======
 #[derive(Debug, Default)]
 pub struct ModelName {
     pub model_id: String,
 }
 
-impl ModelName {
-    pub fn is_empty(&self) -> bool {
-        self.model_id.is_empty()
-    }
-}
+#[derive(Debug)]
+pub struct CacheName(String);
 
 const MODEL_NAME_PREFIX: &str = "models/";
-
-impl Serialize for ModelName {
->>>>>>> 10dfa36c
+const CACHE_NAME_PREFIX: &str = "cachedContents/";
+
+impl Serialize for CacheName {
     fn serialize<S>(&self, serializer: S) -> Result<S::Ok, S::Error>
     where
         S: Serializer,
     {
-<<<<<<< HEAD
         serializer.serialize_str(&format!("{CACHE_NAME_PREFIX}{}", &self.0))
     }
 }
 
 impl<'de> Deserialize<'de> for CacheName {
-=======
-        serializer.serialize_str(&format!("{MODEL_NAME_PREFIX}{}", &self.model_id))
-    }
-}
-
-impl<'de> Deserialize<'de> for ModelName {
->>>>>>> 10dfa36c
     fn deserialize<D>(deserializer: D) -> Result<Self, D::Error>
     where
         D: Deserializer<'de>,
     {
         let string = String::deserialize(deserializer)?;
-<<<<<<< HEAD
         if let Some(name) = string.strip_prefix(CACHE_NAME_PREFIX) {
             Ok(CacheName(name.to_string()))
         } else {
             return Err(serde::de::Error::custom(format!(
                 "Expected cache name to begin with {}, got: {}",
                 CACHE_NAME_PREFIX, string
+            )));
+        }
+    }
+}
+
+impl ModelName {
+    pub fn is_empty(&self) -> bool {
+        self.model_id.is_empty()
+    }
+}
+
+impl Serialize for ModelName {
+    fn serialize<S>(&self, serializer: S) -> Result<S::Ok, S::Error>
+    where
+        S: Serializer,
+    {
+        serializer.serialize_str(&format!("{MODEL_NAME_PREFIX}{}", &self.model_id))
+    }
+}
+
+impl<'de> Deserialize<'de> for ModelName {
+    fn deserialize<D>(deserializer: D) -> Result<Self, D::Error>
+    where
+        D: Deserializer<'de>,
+    {
+        let string = String::deserialize(deserializer)?;
+        if let Some(id) = string.strip_prefix(MODEL_NAME_PREFIX) {
+            Ok(Self {
+                model_id: id.to_string(),
+            })
+        } else {
+            return Err(serde::de::Error::custom(format!(
+                "Expected model name to begin with {}, got: {}",
+                MODEL_NAME_PREFIX, string
             )));
         }
     }
@@ -688,21 +695,6 @@
     }
 }
 
-=======
-        if let Some(id) = string.strip_prefix(MODEL_NAME_PREFIX) {
-            Ok(Self {
-                model_id: id.to_string(),
-            })
-        } else {
-            return Err(serde::de::Error::custom(format!(
-                "Expected model name to begin with {}, got: {}",
-                MODEL_NAME_PREFIX, string
-            )));
-        }
-    }
-}
-
->>>>>>> 10dfa36c
 #[cfg_attr(feature = "schemars", derive(schemars::JsonSchema))]
 #[derive(Clone, Default, Debug, Deserialize, Serialize, PartialEq, Eq, strum::EnumIter)]
 pub enum Model {
